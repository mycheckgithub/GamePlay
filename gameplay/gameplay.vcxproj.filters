--- conflicted
+++ resolved
@@ -1,702 +1,700 @@
-﻿<?xml version="1.0" encoding="utf-8"?>
-<Project ToolsVersion="4.0" xmlns="http://schemas.microsoft.com/developer/msbuild/2003">
-  <ItemGroup>
-    <Filter Include="src">
-      <UniqueIdentifier>{c4d4da1c-81e2-4944-901c-200e1c4d80e5}</UniqueIdentifier>
-    </Filter>
-    <Filter Include="res">
-      <UniqueIdentifier>{4a30ac71-e135-47d3-9f56-baac7cffe64c}</UniqueIdentifier>
-    </Filter>
-    <Filter Include="res\shaders">
-      <UniqueIdentifier>{be0b36f1-49ed-4a06-9f1f-57c654a554fe}</UniqueIdentifier>
-    </Filter>
-    <Filter Include="res\textures">
-      <UniqueIdentifier>{7c4ef2fb-63f2-4d5a-b31e-0dc78329abfd}</UniqueIdentifier>
-    </Filter>
-  </ItemGroup>
-  <ItemGroup>
-    <ClCompile Include="src\Animation.cpp">
-      <Filter>src</Filter>
-    </ClCompile>
-    <ClCompile Include="src\AnimationClip.cpp">
-      <Filter>src</Filter>
-    </ClCompile>
-    <ClCompile Include="src\AnimationController.cpp">
-      <Filter>src</Filter>
-    </ClCompile>
-    <ClCompile Include="src\AnimationValue.cpp">
-      <Filter>src</Filter>
-    </ClCompile>
-    <ClCompile Include="src\BoundingBox.cpp">
-      <Filter>src</Filter>
-    </ClCompile>
-    <ClCompile Include="src\BoundingSphere.cpp">
-      <Filter>src</Filter>
-    </ClCompile>
-    <ClCompile Include="src\Camera.cpp">
-      <Filter>src</Filter>
-    </ClCompile>
-    <ClCompile Include="src\Curve.cpp">
-      <Filter>src</Filter>
-    </ClCompile>
-    <ClCompile Include="src\Effect.cpp">
-      <Filter>src</Filter>
-    </ClCompile>
-    <ClCompile Include="src\FileSystem.cpp">
-      <Filter>src</Filter>
-    </ClCompile>
-    <ClCompile Include="src\Font.cpp">
-      <Filter>src</Filter>
-    </ClCompile>
-    <ClCompile Include="src\Frustum.cpp">
-      <Filter>src</Filter>
-    </ClCompile>
-    <ClCompile Include="src\Game.cpp">
-      <Filter>src</Filter>
-    </ClCompile>
-    <ClCompile Include="src\Light.cpp">
-      <Filter>src</Filter>
-    </ClCompile>
-    <ClCompile Include="src\Matrix.cpp">
-      <Filter>src</Filter>
-    </ClCompile>
-    <ClCompile Include="src\Mesh.cpp">
-      <Filter>src</Filter>
-    </ClCompile>
-    <ClCompile Include="src\MeshPart.cpp">
-      <Filter>src</Filter>
-    </ClCompile>
-    <ClCompile Include="src\MeshSkin.cpp">
-      <Filter>src</Filter>
-    </ClCompile>
-    <ClCompile Include="src\Model.cpp">
-      <Filter>src</Filter>
-    </ClCompile>
-    <ClCompile Include="src\Node.cpp">
-      <Filter>src</Filter>
-    </ClCompile>
-    <ClCompile Include="src\Package.cpp">
-      <Filter>src</Filter>
-    </ClCompile>
-    <ClCompile Include="src\Plane.cpp">
-      <Filter>src</Filter>
-    </ClCompile>
-    <ClCompile Include="src\PlatformQNX.cpp">
-      <Filter>src</Filter>
-    </ClCompile>
-    <ClCompile Include="src\PlatformWin32.cpp">
-      <Filter>src</Filter>
-    </ClCompile>
-    <ClCompile Include="src\Quaternion.cpp">
-      <Filter>src</Filter>
-    </ClCompile>
-    <ClCompile Include="src\Ray.cpp">
-      <Filter>src</Filter>
-    </ClCompile>
-    <ClCompile Include="src\Rectangle.cpp">
-      <Filter>src</Filter>
-    </ClCompile>
-    <ClCompile Include="src\Ref.cpp">
-      <Filter>src</Filter>
-    </ClCompile>
-    <ClCompile Include="src\Scene.cpp">
-      <Filter>src</Filter>
-    </ClCompile>
-    <ClCompile Include="src\SpriteBatch.cpp">
-      <Filter>src</Filter>
-    </ClCompile>
-    <ClCompile Include="src\Texture.cpp">
-      <Filter>src</Filter>
-    </ClCompile>
-    <ClCompile Include="src\Transform.cpp">
-      <Filter>src</Filter>
-    </ClCompile>
-    <ClCompile Include="src\Vector2.cpp">
-      <Filter>src</Filter>
-    </ClCompile>
-    <ClCompile Include="src\Vector3.cpp">
-      <Filter>src</Filter>
-    </ClCompile>
-    <ClCompile Include="src\Vector4.cpp">
-      <Filter>src</Filter>
-    </ClCompile>
-    <ClCompile Include="src\VertexAttributeBinding.cpp">
-      <Filter>src</Filter>
-    </ClCompile>
-    <ClCompile Include="src\VertexFormat.cpp">
-      <Filter>src</Filter>
-    </ClCompile>
-    <ClCompile Include="src\Viewport.cpp">
-      <Filter>src</Filter>
-    </ClCompile>
-    <ClCompile Include="src\AudioController.cpp">
-      <Filter>src</Filter>
-    </ClCompile>
-    <ClCompile Include="src\AudioListener.cpp">
-      <Filter>src</Filter>
-    </ClCompile>
-    <ClCompile Include="src\AudioSource.cpp">
-      <Filter>src</Filter>
-    </ClCompile>
-    <ClCompile Include="src\AudioBuffer.cpp">
-      <Filter>src</Filter>
-    </ClCompile>
-    <ClCompile Include="src\AnimationTarget.cpp">
-      <Filter>src</Filter>
-    </ClCompile>
-    <ClCompile Include="src\MaterialParameter.cpp">
-      <Filter>src</Filter>
-    </ClCompile>
-    <ClCompile Include="src\Joint.cpp">
-      <Filter>src</Filter>
-    </ClCompile>
-    <ClCompile Include="src\ParticleEmitter.cpp">
-      <Filter>src</Filter>
-    </ClCompile>
-    <ClCompile Include="src\Properties.cpp">
-      <Filter>src</Filter>
-    </ClCompile>
-    <ClCompile Include="src\Material.cpp">
-      <Filter>src</Filter>
-    </ClCompile>
-    <ClCompile Include="src\Technique.cpp">
-      <Filter>src</Filter>
-    </ClCompile>
-    <ClCompile Include="src\Pass.cpp">
-      <Filter>src</Filter>
-    </ClCompile>
-    <ClCompile Include="src\RenderState.cpp">
-      <Filter>src</Filter>
-    </ClCompile>
-    <ClCompile Include="src\gameplay-main-qnx.cpp">
-      <Filter>src</Filter>
-    </ClCompile>
-    <ClCompile Include="src\gameplay-main-win32.cpp">
-      <Filter>src</Filter>
-    </ClCompile>
-    <ClCompile Include="src\DebugNew.cpp">
-      <Filter>src</Filter>
-    </ClCompile>
-    <ClCompile Include="src\PhysicsController.cpp">
-      <Filter>src</Filter>
-    </ClCompile>
-    <ClCompile Include="src\PhysicsRigidBody.cpp">
-      <Filter>src</Filter>
-    </ClCompile>
-    <ClCompile Include="src\PhysicsConstraint.cpp">
-      <Filter>src</Filter>
-    </ClCompile>
-    <ClCompile Include="src\PhysicsHingeConstraint.cpp">
-      <Filter>src</Filter>
-    </ClCompile>
-    <ClCompile Include="src\PhysicsFixedConstraint.cpp">
-      <Filter>src</Filter>
-    </ClCompile>
-    <ClCompile Include="src\PhysicsGenericConstraint.cpp">
-      <Filter>src</Filter>
-    </ClCompile>
-    <ClCompile Include="src\PhysicsSocketConstraint.cpp">
-      <Filter>src</Filter>
-    </ClCompile>
-    <ClCompile Include="src\PhysicsSpringConstraint.cpp">
-      <Filter>src</Filter>
-    </ClCompile>
-    <ClCompile Include="src\PhysicsMotionState.cpp">
-      <Filter>src</Filter>
-    </ClCompile>
-    <ClCompile Include="src\SceneLoader.cpp">
-      <Filter>src</Filter>
-    </ClCompile>
-    <ClCompile Include="src\Image.cpp">
-      <Filter>src</Filter>
-    </ClCompile>
-    <ClCompile Include="src\RenderTarget.cpp">
-      <Filter>src</Filter>
-    </ClCompile>
-    <ClCompile Include="src\FrameBuffer.cpp">
-      <Filter>src</Filter>
-    </ClCompile>
-    <ClCompile Include="src\DepthStencilTarget.cpp">
-      <Filter>src</Filter>
-    </ClCompile>
-    <ClCompile Include="src\MeshBatch.cpp">
-      <Filter>src</Filter>
-    </ClCompile>
-    <ClCompile Include="src\gameplay-main-android.cpp">
-      <Filter>src</Filter>
-    </ClCompile>
-    <ClCompile Include="src\PlatformAndroid.cpp">
-      <Filter>src</Filter>
-    </ClCompile>
-    <ClCompile Include="src\AbsoluteLayout.cpp">
-      <Filter>src</Filter>
-    </ClCompile>
-    <ClCompile Include="src\Button.cpp">
-      <Filter>src</Filter>
-    </ClCompile>
-    <ClCompile Include="src\CheckBox.cpp">
-      <Filter>src</Filter>
-    </ClCompile>
-    <ClCompile Include="src\Container.cpp">
-      <Filter>src</Filter>
-    </ClCompile>
-    <ClCompile Include="src\Control.cpp">
-      <Filter>src</Filter>
-    </ClCompile>
-    <ClCompile Include="src\Label.cpp">
-      <Filter>src</Filter>
-    </ClCompile>
-    <ClCompile Include="src\RadioButton.cpp">
-      <Filter>src</Filter>
-    </ClCompile>
-    <ClCompile Include="src\Slider.cpp">
-      <Filter>src</Filter>
-    </ClCompile>
-    <ClCompile Include="src\VerticalLayout.cpp">
-      <Filter>src</Filter>
-    </ClCompile>
-    <ClCompile Include="src\Form.cpp">
-      <Filter>src</Filter>
-    </ClCompile>
-    <ClCompile Include="src\Theme.cpp">
-      <Filter>src</Filter>
-    </ClCompile>
-    <ClCompile Include="src\TextBox.cpp">
-      <Filter>src</Filter>
-    </ClCompile>
-    <ClCompile Include="src\PhysicsCharacter.cpp">
-      <Filter>src</Filter>
-    </ClCompile>
-    <ClCompile Include="src\PhysicsCollisionObject.cpp">
-      <Filter>src</Filter>
-    </ClCompile>
-    <ClCompile Include="src\PhysicsGhostObject.cpp">
-      <Filter>src</Filter>
-    </ClCompile>
-<<<<<<< HEAD
-    <ClCompile Include="src\PhysicsCollisionShape.cpp">
-=======
-    <ClCompile Include="src\CloneContext.cpp">
->>>>>>> 1c38a394
-      <Filter>src</Filter>
-    </ClCompile>
-  </ItemGroup>
-  <ItemGroup>
-    <ClInclude Include="src\Animation.h">
-      <Filter>src</Filter>
-    </ClInclude>
-    <ClInclude Include="src\AnimationClip.h">
-      <Filter>src</Filter>
-    </ClInclude>
-    <ClInclude Include="src\AnimationController.h">
-      <Filter>src</Filter>
-    </ClInclude>
-    <ClInclude Include="src\AnimationTarget.h">
-      <Filter>src</Filter>
-    </ClInclude>
-    <ClInclude Include="src\AnimationValue.h">
-      <Filter>src</Filter>
-    </ClInclude>
-    <ClInclude Include="src\Base.h">
-      <Filter>src</Filter>
-    </ClInclude>
-    <ClInclude Include="src\BoundingBox.h">
-      <Filter>src</Filter>
-    </ClInclude>
-    <ClInclude Include="src\BoundingSphere.h">
-      <Filter>src</Filter>
-    </ClInclude>
-    <ClInclude Include="src\Camera.h">
-      <Filter>src</Filter>
-    </ClInclude>
-    <ClInclude Include="src\Curve.h">
-      <Filter>src</Filter>
-    </ClInclude>
-    <ClInclude Include="src\Effect.h">
-      <Filter>src</Filter>
-    </ClInclude>
-    <ClInclude Include="src\FileSystem.h">
-      <Filter>src</Filter>
-    </ClInclude>
-    <ClInclude Include="src\Font.h">
-      <Filter>src</Filter>
-    </ClInclude>
-    <ClInclude Include="src\Frustum.h">
-      <Filter>src</Filter>
-    </ClInclude>
-    <ClInclude Include="src\Game.h">
-      <Filter>src</Filter>
-    </ClInclude>
-    <ClInclude Include="src\gameplay.h">
-      <Filter>src</Filter>
-    </ClInclude>
-    <ClInclude Include="src\Light.h">
-      <Filter>src</Filter>
-    </ClInclude>
-    <ClInclude Include="src\Matrix.h">
-      <Filter>src</Filter>
-    </ClInclude>
-    <ClInclude Include="src\Mesh.h">
-      <Filter>src</Filter>
-    </ClInclude>
-    <ClInclude Include="src\MeshPart.h">
-      <Filter>src</Filter>
-    </ClInclude>
-    <ClInclude Include="src\MeshSkin.h">
-      <Filter>src</Filter>
-    </ClInclude>
-    <ClInclude Include="src\Model.h">
-      <Filter>src</Filter>
-    </ClInclude>
-    <ClInclude Include="src\Node.h">
-      <Filter>src</Filter>
-    </ClInclude>
-    <ClInclude Include="src\Package.h">
-      <Filter>src</Filter>
-    </ClInclude>
-    <ClInclude Include="src\Plane.h">
-      <Filter>src</Filter>
-    </ClInclude>
-    <ClInclude Include="src\Platform.h">
-      <Filter>src</Filter>
-    </ClInclude>
-    <ClInclude Include="src\Quaternion.h">
-      <Filter>src</Filter>
-    </ClInclude>
-    <ClInclude Include="src\Ray.h">
-      <Filter>src</Filter>
-    </ClInclude>
-    <ClInclude Include="src\Rectangle.h">
-      <Filter>src</Filter>
-    </ClInclude>
-    <ClInclude Include="src\Ref.h">
-      <Filter>src</Filter>
-    </ClInclude>
-    <ClInclude Include="src\Scene.h">
-      <Filter>src</Filter>
-    </ClInclude>
-    <ClInclude Include="src\SpriteBatch.h">
-      <Filter>src</Filter>
-    </ClInclude>
-    <ClInclude Include="src\Texture.h">
-      <Filter>src</Filter>
-    </ClInclude>
-    <ClInclude Include="src\Transform.h">
-      <Filter>src</Filter>
-    </ClInclude>
-    <ClInclude Include="src\Vector2.h">
-      <Filter>src</Filter>
-    </ClInclude>
-    <ClInclude Include="src\Vector3.h">
-      <Filter>src</Filter>
-    </ClInclude>
-    <ClInclude Include="src\Vector4.h">
-      <Filter>src</Filter>
-    </ClInclude>
-    <ClInclude Include="src\VertexAttributeBinding.h">
-      <Filter>src</Filter>
-    </ClInclude>
-    <ClInclude Include="src\VertexFormat.h">
-      <Filter>src</Filter>
-    </ClInclude>
-    <ClInclude Include="src\Viewport.h">
-      <Filter>src</Filter>
-    </ClInclude>
-    <ClInclude Include="src\AudioController.h">
-      <Filter>src</Filter>
-    </ClInclude>
-    <ClInclude Include="src\AudioListener.h">
-      <Filter>src</Filter>
-    </ClInclude>
-    <ClInclude Include="src\AudioSource.h">
-      <Filter>src</Filter>
-    </ClInclude>
-    <ClInclude Include="src\AudioBuffer.h">
-      <Filter>src</Filter>
-    </ClInclude>
-    <ClInclude Include="src\MaterialParameter.h">
-      <Filter>src</Filter>
-    </ClInclude>
-    <ClInclude Include="src\Joint.h">
-      <Filter>src</Filter>
-    </ClInclude>
-    <ClInclude Include="src\ParticleEmitter.h">
-      <Filter>src</Filter>
-    </ClInclude>
-    <ClInclude Include="src\Properties.h">
-      <Filter>src</Filter>
-    </ClInclude>
-    <ClInclude Include="src\Material.h">
-      <Filter>src</Filter>
-    </ClInclude>
-    <ClInclude Include="src\Technique.h">
-      <Filter>src</Filter>
-    </ClInclude>
-    <ClInclude Include="src\Pass.h">
-      <Filter>src</Filter>
-    </ClInclude>
-    <ClInclude Include="src\RenderState.h">
-      <Filter>src</Filter>
-    </ClInclude>
-    <ClInclude Include="src\DebugNew.h">
-      <Filter>src</Filter>
-    </ClInclude>
-    <ClInclude Include="src\PhysicsController.h">
-      <Filter>src</Filter>
-    </ClInclude>
-    <ClInclude Include="src\PhysicsMotionState.h">
-      <Filter>src</Filter>
-    </ClInclude>
-    <ClInclude Include="src\PhysicsRigidBody.h">
-      <Filter>src</Filter>
-    </ClInclude>
-    <ClInclude Include="src\PhysicsConstraint.h">
-      <Filter>src</Filter>
-    </ClInclude>
-    <ClInclude Include="src\PhysicsSpringConstraint.h">
-      <Filter>src</Filter>
-    </ClInclude>
-    <ClInclude Include="src\PhysicsFixedConstraint.h">
-      <Filter>src</Filter>
-    </ClInclude>
-    <ClInclude Include="src\PhysicsGenericConstraint.h">
-      <Filter>src</Filter>
-    </ClInclude>
-    <ClInclude Include="src\PhysicsHingeConstraint.h">
-      <Filter>src</Filter>
-    </ClInclude>
-    <ClInclude Include="src\PhysicsSocketConstraint.h">
-      <Filter>src</Filter>
-    </ClInclude>
-    <ClInclude Include="src\SceneLoader.h">
-      <Filter>src</Filter>
-    </ClInclude>
-    <ClInclude Include="src\Image.h">
-      <Filter>src</Filter>
-    </ClInclude>
-    <ClInclude Include="src\RenderTarget.h">
-      <Filter>src</Filter>
-    </ClInclude>
-    <ClInclude Include="src\FrameBuffer.h">
-      <Filter>src</Filter>
-    </ClInclude>
-    <ClInclude Include="src\DepthStencilTarget.h">
-      <Filter>src</Filter>
-    </ClInclude>
-    <ClInclude Include="src\Keyboard.h">
-      <Filter>src</Filter>
-    </ClInclude>
-    <ClInclude Include="src\Touch.h">
-      <Filter>src</Filter>
-    </ClInclude>
-    <ClInclude Include="src\MeshBatch.h">
-      <Filter>src</Filter>
-    </ClInclude>
-    <ClInclude Include="src\Mouse.h">
-      <Filter>src</Filter>
-    </ClInclude>
-    <ClInclude Include="src\AbsoluteLayout.h">
-      <Filter>src</Filter>
-    </ClInclude>
-    <ClInclude Include="src\Button.h">
-      <Filter>src</Filter>
-    </ClInclude>
-    <ClInclude Include="src\CheckBox.h">
-      <Filter>src</Filter>
-    </ClInclude>
-    <ClInclude Include="src\Container.h">
-      <Filter>src</Filter>
-    </ClInclude>
-    <ClInclude Include="src\Control.h">
-      <Filter>src</Filter>
-    </ClInclude>
-    <ClInclude Include="src\Label.h">
-      <Filter>src</Filter>
-    </ClInclude>
-    <ClInclude Include="src\Layout.h">
-      <Filter>src</Filter>
-    </ClInclude>
-    <ClInclude Include="src\RadioButton.h">
-      <Filter>src</Filter>
-    </ClInclude>
-    <ClInclude Include="src\Slider.h">
-      <Filter>src</Filter>
-    </ClInclude>
-    <ClInclude Include="src\VerticalLayout.h">
-      <Filter>src</Filter>
-    </ClInclude>
-    <ClInclude Include="src\Form.h">
-      <Filter>src</Filter>
-    </ClInclude>
-    <ClInclude Include="src\Theme.h">
-      <Filter>src</Filter>
-    </ClInclude>
-    <ClInclude Include="src\TextBox.h">
-      <Filter>src</Filter>
-    </ClInclude>
-    <ClInclude Include="src\PhysicsCharacter.h">
-      <Filter>src</Filter>
-    </ClInclude>
-    <ClInclude Include="src\PhysicsCollisionObject.h">
-      <Filter>src</Filter>
-    </ClInclude>
-    <ClInclude Include="src\TimeListener.h">
-      <Filter>src</Filter>
-    </ClInclude>
-    <ClInclude Include="src\PhysicsGhostObject.h">
-      <Filter>src</Filter>
-    </ClInclude>
-<<<<<<< HEAD
-    <ClInclude Include="src\PhysicsCollisionShape.h">
-=======
-    <ClInclude Include="src\CloneContext.h">
->>>>>>> 1c38a394
-      <Filter>src</Filter>
-    </ClInclude>
-  </ItemGroup>
-  <ItemGroup>
-    <None Include="res\shaders\bumped-specular.vsh">
-      <Filter>res\shaders</Filter>
-    </None>
-    <None Include="res\shaders\colored.fsh">
-      <Filter>res\shaders</Filter>
-    </None>
-    <None Include="res\shaders\colored.vsh">
-      <Filter>res\shaders</Filter>
-    </None>
-    <None Include="res\shaders\colored-specular.fsh">
-      <Filter>res\shaders</Filter>
-    </None>
-    <None Include="res\shaders\colored-specular.vsh">
-      <Filter>res\shaders</Filter>
-    </None>
-    <None Include="res\shaders\diffuse.fsh">
-      <Filter>res\shaders</Filter>
-    </None>
-    <None Include="res\shaders\diffuse.vsh">
-      <Filter>res\shaders</Filter>
-    </None>
-    <None Include="res\shaders\diffuse-specular.fsh">
-      <Filter>res\shaders</Filter>
-    </None>
-    <None Include="res\shaders\diffuse-specular.vsh">
-      <Filter>res\shaders</Filter>
-    </None>
-    <None Include="res\shaders\parallax.fsh">
-      <Filter>res\shaders</Filter>
-    </None>
-    <None Include="res\shaders\parallax.vsh">
-      <Filter>res\shaders</Filter>
-    </None>
-    <None Include="res\shaders\parallax-specular.fsh">
-      <Filter>res\shaders</Filter>
-    </None>
-    <None Include="res\shaders\parallax-specular.vsh">
-      <Filter>res\shaders</Filter>
-    </None>
-    <None Include="res\shaders\solid.fsh">
-      <Filter>res\shaders</Filter>
-    </None>
-    <None Include="res\shaders\solid.vsh">
-      <Filter>res\shaders</Filter>
-    </None>
-    <None Include="res\shaders\textured.fsh">
-      <Filter>res\shaders</Filter>
-    </None>
-    <None Include="res\shaders\textured.vsh">
-      <Filter>res\shaders</Filter>
-    </None>
-    <None Include="res\shaders\bumped.fsh">
-      <Filter>res\shaders</Filter>
-    </None>
-    <None Include="res\shaders\bumped.vsh">
-      <Filter>res\shaders</Filter>
-    </None>
-    <None Include="res\shaders\bumped-specular.fsh">
-      <Filter>res\shaders</Filter>
-    </None>
-    <None Include="src\gameplay-main-macos.mm">
-      <Filter>src</Filter>
-    </None>
-    <None Include="src\PlatformMacOS.mm">
-      <Filter>src</Filter>
-    </None>
-    <None Include="res\textures\particle-default.png">
-      <Filter>res\textures</Filter>
-    </None>
-    <None Include="src\Curve.inl">
-      <Filter>src</Filter>
-    </None>
-    <None Include="src\Game.inl">
-      <Filter>src</Filter>
-    </None>
-    <None Include="src\Image.inl">
-      <Filter>src</Filter>
-    </None>
-    <None Include="src\MeshBatch.inl">
-      <Filter>src</Filter>
-    </None>
-    <None Include="src\gameplay-main-ios.mm">
-      <Filter>src</Filter>
-    </None>
-    <None Include="src\PlatformiOS.mm">
-      <Filter>src</Filter>
-    </None>
-    <None Include="res\logo_black.png">
-      <Filter>res</Filter>
-    </None>
-    <None Include="res\logo_powered_black.png">
-      <Filter>res</Filter>
-    </None>
-    <None Include="res\logo_powered_white.png">
-      <Filter>res</Filter>
-    </None>
-    <None Include="res\logo_white.png">
-      <Filter>res</Filter>
-    </None>
-  </ItemGroup>
-  <ItemGroup>
-    <None Include="src\PhysicsFixedConstraint.inl">
-      <Filter>src</Filter>
-    </None>
-    <None Include="src\BoundingBox.inl">
-      <Filter>src</Filter>
-    </None>
-    <None Include="src\PhysicsGenericConstraint.inl">
-      <Filter>src</Filter>
-    </None>
-    <None Include="src\BoundingSphere.inl">
-      <Filter>src</Filter>
-    </None>
-    <None Include="src\PhysicsSpringConstraint.inl">
-      <Filter>src</Filter>
-    </None>
-    <None Include="src\Matrix.inl">
-      <Filter>src</Filter>
-    </None>
-    <None Include="src\PhysicsRigidBody.inl">
-      <Filter>src</Filter>
-    </None>
-    <None Include="src\Plane.inl">
-      <Filter>src</Filter>
-    </None>
-    <None Include="src\Quaternion.inl">
-      <Filter>src</Filter>
-    </None>
-    <None Include="src\Ray.inl">
-      <Filter>src</Filter>
-    </None>
-    <None Include="src\Vector2.inl">
-      <Filter>src</Filter>
-    </None>
-    <None Include="src\Vector3.inl">
-      <Filter>src</Filter>
-    </None>
-    <None Include="src\Vector4.inl">
-      <Filter>src</Filter>
-    </None>
-    <None Include="src\PhysicsConstraint.inl">
-      <Filter>src</Filter>
-    </None>
-  </ItemGroup>
+﻿<?xml version="1.0" encoding="utf-8"?>
+<Project ToolsVersion="4.0" xmlns="http://schemas.microsoft.com/developer/msbuild/2003">
+  <ItemGroup>
+    <Filter Include="src">
+      <UniqueIdentifier>{c4d4da1c-81e2-4944-901c-200e1c4d80e5}</UniqueIdentifier>
+    </Filter>
+    <Filter Include="res">
+      <UniqueIdentifier>{4a30ac71-e135-47d3-9f56-baac7cffe64c}</UniqueIdentifier>
+    </Filter>
+    <Filter Include="res\shaders">
+      <UniqueIdentifier>{be0b36f1-49ed-4a06-9f1f-57c654a554fe}</UniqueIdentifier>
+    </Filter>
+    <Filter Include="res\textures">
+      <UniqueIdentifier>{7c4ef2fb-63f2-4d5a-b31e-0dc78329abfd}</UniqueIdentifier>
+    </Filter>
+  </ItemGroup>
+  <ItemGroup>
+    <ClCompile Include="src\Animation.cpp">
+      <Filter>src</Filter>
+    </ClCompile>
+    <ClCompile Include="src\AnimationClip.cpp">
+      <Filter>src</Filter>
+    </ClCompile>
+    <ClCompile Include="src\AnimationController.cpp">
+      <Filter>src</Filter>
+    </ClCompile>
+    <ClCompile Include="src\AnimationValue.cpp">
+      <Filter>src</Filter>
+    </ClCompile>
+    <ClCompile Include="src\BoundingBox.cpp">
+      <Filter>src</Filter>
+    </ClCompile>
+    <ClCompile Include="src\BoundingSphere.cpp">
+      <Filter>src</Filter>
+    </ClCompile>
+    <ClCompile Include="src\Camera.cpp">
+      <Filter>src</Filter>
+    </ClCompile>
+    <ClCompile Include="src\Curve.cpp">
+      <Filter>src</Filter>
+    </ClCompile>
+    <ClCompile Include="src\Effect.cpp">
+      <Filter>src</Filter>
+    </ClCompile>
+    <ClCompile Include="src\FileSystem.cpp">
+      <Filter>src</Filter>
+    </ClCompile>
+    <ClCompile Include="src\Font.cpp">
+      <Filter>src</Filter>
+    </ClCompile>
+    <ClCompile Include="src\Frustum.cpp">
+      <Filter>src</Filter>
+    </ClCompile>
+    <ClCompile Include="src\Game.cpp">
+      <Filter>src</Filter>
+    </ClCompile>
+    <ClCompile Include="src\Light.cpp">
+      <Filter>src</Filter>
+    </ClCompile>
+    <ClCompile Include="src\Matrix.cpp">
+      <Filter>src</Filter>
+    </ClCompile>
+    <ClCompile Include="src\Mesh.cpp">
+      <Filter>src</Filter>
+    </ClCompile>
+    <ClCompile Include="src\MeshPart.cpp">
+      <Filter>src</Filter>
+    </ClCompile>
+    <ClCompile Include="src\MeshSkin.cpp">
+      <Filter>src</Filter>
+    </ClCompile>
+    <ClCompile Include="src\Model.cpp">
+      <Filter>src</Filter>
+    </ClCompile>
+    <ClCompile Include="src\Node.cpp">
+      <Filter>src</Filter>
+    </ClCompile>
+    <ClCompile Include="src\Package.cpp">
+      <Filter>src</Filter>
+    </ClCompile>
+    <ClCompile Include="src\Plane.cpp">
+      <Filter>src</Filter>
+    </ClCompile>
+    <ClCompile Include="src\PlatformQNX.cpp">
+      <Filter>src</Filter>
+    </ClCompile>
+    <ClCompile Include="src\PlatformWin32.cpp">
+      <Filter>src</Filter>
+    </ClCompile>
+    <ClCompile Include="src\Quaternion.cpp">
+      <Filter>src</Filter>
+    </ClCompile>
+    <ClCompile Include="src\Ray.cpp">
+      <Filter>src</Filter>
+    </ClCompile>
+    <ClCompile Include="src\Rectangle.cpp">
+      <Filter>src</Filter>
+    </ClCompile>
+    <ClCompile Include="src\Ref.cpp">
+      <Filter>src</Filter>
+    </ClCompile>
+    <ClCompile Include="src\Scene.cpp">
+      <Filter>src</Filter>
+    </ClCompile>
+    <ClCompile Include="src\SpriteBatch.cpp">
+      <Filter>src</Filter>
+    </ClCompile>
+    <ClCompile Include="src\Texture.cpp">
+      <Filter>src</Filter>
+    </ClCompile>
+    <ClCompile Include="src\Transform.cpp">
+      <Filter>src</Filter>
+    </ClCompile>
+    <ClCompile Include="src\Vector2.cpp">
+      <Filter>src</Filter>
+    </ClCompile>
+    <ClCompile Include="src\Vector3.cpp">
+      <Filter>src</Filter>
+    </ClCompile>
+    <ClCompile Include="src\Vector4.cpp">
+      <Filter>src</Filter>
+    </ClCompile>
+    <ClCompile Include="src\VertexAttributeBinding.cpp">
+      <Filter>src</Filter>
+    </ClCompile>
+    <ClCompile Include="src\VertexFormat.cpp">
+      <Filter>src</Filter>
+    </ClCompile>
+    <ClCompile Include="src\Viewport.cpp">
+      <Filter>src</Filter>
+    </ClCompile>
+    <ClCompile Include="src\AudioController.cpp">
+      <Filter>src</Filter>
+    </ClCompile>
+    <ClCompile Include="src\AudioListener.cpp">
+      <Filter>src</Filter>
+    </ClCompile>
+    <ClCompile Include="src\AudioSource.cpp">
+      <Filter>src</Filter>
+    </ClCompile>
+    <ClCompile Include="src\AudioBuffer.cpp">
+      <Filter>src</Filter>
+    </ClCompile>
+    <ClCompile Include="src\AnimationTarget.cpp">
+      <Filter>src</Filter>
+    </ClCompile>
+    <ClCompile Include="src\MaterialParameter.cpp">
+      <Filter>src</Filter>
+    </ClCompile>
+    <ClCompile Include="src\Joint.cpp">
+      <Filter>src</Filter>
+    </ClCompile>
+    <ClCompile Include="src\ParticleEmitter.cpp">
+      <Filter>src</Filter>
+    </ClCompile>
+    <ClCompile Include="src\Properties.cpp">
+      <Filter>src</Filter>
+    </ClCompile>
+    <ClCompile Include="src\Material.cpp">
+      <Filter>src</Filter>
+    </ClCompile>
+    <ClCompile Include="src\Technique.cpp">
+      <Filter>src</Filter>
+    </ClCompile>
+    <ClCompile Include="src\Pass.cpp">
+      <Filter>src</Filter>
+    </ClCompile>
+    <ClCompile Include="src\RenderState.cpp">
+      <Filter>src</Filter>
+    </ClCompile>
+    <ClCompile Include="src\gameplay-main-qnx.cpp">
+      <Filter>src</Filter>
+    </ClCompile>
+    <ClCompile Include="src\gameplay-main-win32.cpp">
+      <Filter>src</Filter>
+    </ClCompile>
+    <ClCompile Include="src\DebugNew.cpp">
+      <Filter>src</Filter>
+    </ClCompile>
+    <ClCompile Include="src\PhysicsController.cpp">
+      <Filter>src</Filter>
+    </ClCompile>
+    <ClCompile Include="src\PhysicsRigidBody.cpp">
+      <Filter>src</Filter>
+    </ClCompile>
+    <ClCompile Include="src\PhysicsConstraint.cpp">
+      <Filter>src</Filter>
+    </ClCompile>
+    <ClCompile Include="src\PhysicsHingeConstraint.cpp">
+      <Filter>src</Filter>
+    </ClCompile>
+    <ClCompile Include="src\PhysicsFixedConstraint.cpp">
+      <Filter>src</Filter>
+    </ClCompile>
+    <ClCompile Include="src\PhysicsGenericConstraint.cpp">
+      <Filter>src</Filter>
+    </ClCompile>
+    <ClCompile Include="src\PhysicsSocketConstraint.cpp">
+      <Filter>src</Filter>
+    </ClCompile>
+    <ClCompile Include="src\PhysicsSpringConstraint.cpp">
+      <Filter>src</Filter>
+    </ClCompile>
+    <ClCompile Include="src\PhysicsMotionState.cpp">
+      <Filter>src</Filter>
+    </ClCompile>
+    <ClCompile Include="src\SceneLoader.cpp">
+      <Filter>src</Filter>
+    </ClCompile>
+    <ClCompile Include="src\Image.cpp">
+      <Filter>src</Filter>
+    </ClCompile>
+    <ClCompile Include="src\RenderTarget.cpp">
+      <Filter>src</Filter>
+    </ClCompile>
+    <ClCompile Include="src\FrameBuffer.cpp">
+      <Filter>src</Filter>
+    </ClCompile>
+    <ClCompile Include="src\DepthStencilTarget.cpp">
+      <Filter>src</Filter>
+    </ClCompile>
+    <ClCompile Include="src\MeshBatch.cpp">
+      <Filter>src</Filter>
+    </ClCompile>
+    <ClCompile Include="src\gameplay-main-android.cpp">
+      <Filter>src</Filter>
+    </ClCompile>
+    <ClCompile Include="src\PlatformAndroid.cpp">
+      <Filter>src</Filter>
+    </ClCompile>
+    <ClCompile Include="src\AbsoluteLayout.cpp">
+      <Filter>src</Filter>
+    </ClCompile>
+    <ClCompile Include="src\Button.cpp">
+      <Filter>src</Filter>
+    </ClCompile>
+    <ClCompile Include="src\CheckBox.cpp">
+      <Filter>src</Filter>
+    </ClCompile>
+    <ClCompile Include="src\Container.cpp">
+      <Filter>src</Filter>
+    </ClCompile>
+    <ClCompile Include="src\Control.cpp">
+      <Filter>src</Filter>
+    </ClCompile>
+    <ClCompile Include="src\Label.cpp">
+      <Filter>src</Filter>
+    </ClCompile>
+    <ClCompile Include="src\RadioButton.cpp">
+      <Filter>src</Filter>
+    </ClCompile>
+    <ClCompile Include="src\Slider.cpp">
+      <Filter>src</Filter>
+    </ClCompile>
+    <ClCompile Include="src\VerticalLayout.cpp">
+      <Filter>src</Filter>
+    </ClCompile>
+    <ClCompile Include="src\Form.cpp">
+      <Filter>src</Filter>
+    </ClCompile>
+    <ClCompile Include="src\Theme.cpp">
+      <Filter>src</Filter>
+    </ClCompile>
+    <ClCompile Include="src\TextBox.cpp">
+      <Filter>src</Filter>
+    </ClCompile>
+    <ClCompile Include="src\PhysicsCharacter.cpp">
+      <Filter>src</Filter>
+    </ClCompile>
+    <ClCompile Include="src\PhysicsCollisionObject.cpp">
+      <Filter>src</Filter>
+    </ClCompile>
+    <ClCompile Include="src\PhysicsGhostObject.cpp">
+      <Filter>src</Filter>
+    </ClCompile>
+    <ClCompile Include="src\PhysicsCollisionShape.cpp">
+      <Filter>src</Filter>
+    </ClCompile>
+    <ClCompile Include="src\CloneContext.cpp">
+      <Filter>src</Filter>
+    </ClCompile>
+  </ItemGroup>
+  <ItemGroup>
+    <ClInclude Include="src\Animation.h">
+      <Filter>src</Filter>
+    </ClInclude>
+    <ClInclude Include="src\AnimationClip.h">
+      <Filter>src</Filter>
+    </ClInclude>
+    <ClInclude Include="src\AnimationController.h">
+      <Filter>src</Filter>
+    </ClInclude>
+    <ClInclude Include="src\AnimationTarget.h">
+      <Filter>src</Filter>
+    </ClInclude>
+    <ClInclude Include="src\AnimationValue.h">
+      <Filter>src</Filter>
+    </ClInclude>
+    <ClInclude Include="src\Base.h">
+      <Filter>src</Filter>
+    </ClInclude>
+    <ClInclude Include="src\BoundingBox.h">
+      <Filter>src</Filter>
+    </ClInclude>
+    <ClInclude Include="src\BoundingSphere.h">
+      <Filter>src</Filter>
+    </ClInclude>
+    <ClInclude Include="src\Camera.h">
+      <Filter>src</Filter>
+    </ClInclude>
+    <ClInclude Include="src\Curve.h">
+      <Filter>src</Filter>
+    </ClInclude>
+    <ClInclude Include="src\Effect.h">
+      <Filter>src</Filter>
+    </ClInclude>
+    <ClInclude Include="src\FileSystem.h">
+      <Filter>src</Filter>
+    </ClInclude>
+    <ClInclude Include="src\Font.h">
+      <Filter>src</Filter>
+    </ClInclude>
+    <ClInclude Include="src\Frustum.h">
+      <Filter>src</Filter>
+    </ClInclude>
+    <ClInclude Include="src\Game.h">
+      <Filter>src</Filter>
+    </ClInclude>
+    <ClInclude Include="src\gameplay.h">
+      <Filter>src</Filter>
+    </ClInclude>
+    <ClInclude Include="src\Light.h">
+      <Filter>src</Filter>
+    </ClInclude>
+    <ClInclude Include="src\Matrix.h">
+      <Filter>src</Filter>
+    </ClInclude>
+    <ClInclude Include="src\Mesh.h">
+      <Filter>src</Filter>
+    </ClInclude>
+    <ClInclude Include="src\MeshPart.h">
+      <Filter>src</Filter>
+    </ClInclude>
+    <ClInclude Include="src\MeshSkin.h">
+      <Filter>src</Filter>
+    </ClInclude>
+    <ClInclude Include="src\Model.h">
+      <Filter>src</Filter>
+    </ClInclude>
+    <ClInclude Include="src\Node.h">
+      <Filter>src</Filter>
+    </ClInclude>
+    <ClInclude Include="src\Package.h">
+      <Filter>src</Filter>
+    </ClInclude>
+    <ClInclude Include="src\Plane.h">
+      <Filter>src</Filter>
+    </ClInclude>
+    <ClInclude Include="src\Platform.h">
+      <Filter>src</Filter>
+    </ClInclude>
+    <ClInclude Include="src\Quaternion.h">
+      <Filter>src</Filter>
+    </ClInclude>
+    <ClInclude Include="src\Ray.h">
+      <Filter>src</Filter>
+    </ClInclude>
+    <ClInclude Include="src\Rectangle.h">
+      <Filter>src</Filter>
+    </ClInclude>
+    <ClInclude Include="src\Ref.h">
+      <Filter>src</Filter>
+    </ClInclude>
+    <ClInclude Include="src\Scene.h">
+      <Filter>src</Filter>
+    </ClInclude>
+    <ClInclude Include="src\SpriteBatch.h">
+      <Filter>src</Filter>
+    </ClInclude>
+    <ClInclude Include="src\Texture.h">
+      <Filter>src</Filter>
+    </ClInclude>
+    <ClInclude Include="src\Transform.h">
+      <Filter>src</Filter>
+    </ClInclude>
+    <ClInclude Include="src\Vector2.h">
+      <Filter>src</Filter>
+    </ClInclude>
+    <ClInclude Include="src\Vector3.h">
+      <Filter>src</Filter>
+    </ClInclude>
+    <ClInclude Include="src\Vector4.h">
+      <Filter>src</Filter>
+    </ClInclude>
+    <ClInclude Include="src\VertexAttributeBinding.h">
+      <Filter>src</Filter>
+    </ClInclude>
+    <ClInclude Include="src\VertexFormat.h">
+      <Filter>src</Filter>
+    </ClInclude>
+    <ClInclude Include="src\Viewport.h">
+      <Filter>src</Filter>
+    </ClInclude>
+    <ClInclude Include="src\AudioController.h">
+      <Filter>src</Filter>
+    </ClInclude>
+    <ClInclude Include="src\AudioListener.h">
+      <Filter>src</Filter>
+    </ClInclude>
+    <ClInclude Include="src\AudioSource.h">
+      <Filter>src</Filter>
+    </ClInclude>
+    <ClInclude Include="src\AudioBuffer.h">
+      <Filter>src</Filter>
+    </ClInclude>
+    <ClInclude Include="src\MaterialParameter.h">
+      <Filter>src</Filter>
+    </ClInclude>
+    <ClInclude Include="src\Joint.h">
+      <Filter>src</Filter>
+    </ClInclude>
+    <ClInclude Include="src\ParticleEmitter.h">
+      <Filter>src</Filter>
+    </ClInclude>
+    <ClInclude Include="src\Properties.h">
+      <Filter>src</Filter>
+    </ClInclude>
+    <ClInclude Include="src\Material.h">
+      <Filter>src</Filter>
+    </ClInclude>
+    <ClInclude Include="src\Technique.h">
+      <Filter>src</Filter>
+    </ClInclude>
+    <ClInclude Include="src\Pass.h">
+      <Filter>src</Filter>
+    </ClInclude>
+    <ClInclude Include="src\RenderState.h">
+      <Filter>src</Filter>
+    </ClInclude>
+    <ClInclude Include="src\DebugNew.h">
+      <Filter>src</Filter>
+    </ClInclude>
+    <ClInclude Include="src\PhysicsController.h">
+      <Filter>src</Filter>
+    </ClInclude>
+    <ClInclude Include="src\PhysicsMotionState.h">
+      <Filter>src</Filter>
+    </ClInclude>
+    <ClInclude Include="src\PhysicsRigidBody.h">
+      <Filter>src</Filter>
+    </ClInclude>
+    <ClInclude Include="src\PhysicsConstraint.h">
+      <Filter>src</Filter>
+    </ClInclude>
+    <ClInclude Include="src\PhysicsSpringConstraint.h">
+      <Filter>src</Filter>
+    </ClInclude>
+    <ClInclude Include="src\PhysicsFixedConstraint.h">
+      <Filter>src</Filter>
+    </ClInclude>
+    <ClInclude Include="src\PhysicsGenericConstraint.h">
+      <Filter>src</Filter>
+    </ClInclude>
+    <ClInclude Include="src\PhysicsHingeConstraint.h">
+      <Filter>src</Filter>
+    </ClInclude>
+    <ClInclude Include="src\PhysicsSocketConstraint.h">
+      <Filter>src</Filter>
+    </ClInclude>
+    <ClInclude Include="src\SceneLoader.h">
+      <Filter>src</Filter>
+    </ClInclude>
+    <ClInclude Include="src\Image.h">
+      <Filter>src</Filter>
+    </ClInclude>
+    <ClInclude Include="src\RenderTarget.h">
+      <Filter>src</Filter>
+    </ClInclude>
+    <ClInclude Include="src\FrameBuffer.h">
+      <Filter>src</Filter>
+    </ClInclude>
+    <ClInclude Include="src\DepthStencilTarget.h">
+      <Filter>src</Filter>
+    </ClInclude>
+    <ClInclude Include="src\Keyboard.h">
+      <Filter>src</Filter>
+    </ClInclude>
+    <ClInclude Include="src\Touch.h">
+      <Filter>src</Filter>
+    </ClInclude>
+    <ClInclude Include="src\MeshBatch.h">
+      <Filter>src</Filter>
+    </ClInclude>
+    <ClInclude Include="src\Mouse.h">
+      <Filter>src</Filter>
+    </ClInclude>
+    <ClInclude Include="src\AbsoluteLayout.h">
+      <Filter>src</Filter>
+    </ClInclude>
+    <ClInclude Include="src\Button.h">
+      <Filter>src</Filter>
+    </ClInclude>
+    <ClInclude Include="src\CheckBox.h">
+      <Filter>src</Filter>
+    </ClInclude>
+    <ClInclude Include="src\Container.h">
+      <Filter>src</Filter>
+    </ClInclude>
+    <ClInclude Include="src\Control.h">
+      <Filter>src</Filter>
+    </ClInclude>
+    <ClInclude Include="src\Label.h">
+      <Filter>src</Filter>
+    </ClInclude>
+    <ClInclude Include="src\Layout.h">
+      <Filter>src</Filter>
+    </ClInclude>
+    <ClInclude Include="src\RadioButton.h">
+      <Filter>src</Filter>
+    </ClInclude>
+    <ClInclude Include="src\Slider.h">
+      <Filter>src</Filter>
+    </ClInclude>
+    <ClInclude Include="src\VerticalLayout.h">
+      <Filter>src</Filter>
+    </ClInclude>
+    <ClInclude Include="src\Form.h">
+      <Filter>src</Filter>
+    </ClInclude>
+    <ClInclude Include="src\Theme.h">
+      <Filter>src</Filter>
+    </ClInclude>
+    <ClInclude Include="src\TextBox.h">
+      <Filter>src</Filter>
+    </ClInclude>
+    <ClInclude Include="src\PhysicsCharacter.h">
+      <Filter>src</Filter>
+    </ClInclude>
+    <ClInclude Include="src\PhysicsCollisionObject.h">
+      <Filter>src</Filter>
+    </ClInclude>
+    <ClInclude Include="src\TimeListener.h">
+      <Filter>src</Filter>
+    </ClInclude>
+    <ClInclude Include="src\PhysicsGhostObject.h">
+      <Filter>src</Filter>
+    </ClInclude>
+    <ClInclude Include="src\PhysicsCollisionShape.h">
+      <Filter>src</Filter>
+    </ClInclude>
+    <ClInclude Include="src\CloneContext.h">
+      <Filter>src</Filter>
+    </ClInclude>
+  </ItemGroup>
+  <ItemGroup>
+    <None Include="res\shaders\bumped-specular.vsh">
+      <Filter>res\shaders</Filter>
+    </None>
+    <None Include="res\shaders\colored.fsh">
+      <Filter>res\shaders</Filter>
+    </None>
+    <None Include="res\shaders\colored.vsh">
+      <Filter>res\shaders</Filter>
+    </None>
+    <None Include="res\shaders\colored-specular.fsh">
+      <Filter>res\shaders</Filter>
+    </None>
+    <None Include="res\shaders\colored-specular.vsh">
+      <Filter>res\shaders</Filter>
+    </None>
+    <None Include="res\shaders\diffuse.fsh">
+      <Filter>res\shaders</Filter>
+    </None>
+    <None Include="res\shaders\diffuse.vsh">
+      <Filter>res\shaders</Filter>
+    </None>
+    <None Include="res\shaders\diffuse-specular.fsh">
+      <Filter>res\shaders</Filter>
+    </None>
+    <None Include="res\shaders\diffuse-specular.vsh">
+      <Filter>res\shaders</Filter>
+    </None>
+    <None Include="res\shaders\parallax.fsh">
+      <Filter>res\shaders</Filter>
+    </None>
+    <None Include="res\shaders\parallax.vsh">
+      <Filter>res\shaders</Filter>
+    </None>
+    <None Include="res\shaders\parallax-specular.fsh">
+      <Filter>res\shaders</Filter>
+    </None>
+    <None Include="res\shaders\parallax-specular.vsh">
+      <Filter>res\shaders</Filter>
+    </None>
+    <None Include="res\shaders\solid.fsh">
+      <Filter>res\shaders</Filter>
+    </None>
+    <None Include="res\shaders\solid.vsh">
+      <Filter>res\shaders</Filter>
+    </None>
+    <None Include="res\shaders\textured.fsh">
+      <Filter>res\shaders</Filter>
+    </None>
+    <None Include="res\shaders\textured.vsh">
+      <Filter>res\shaders</Filter>
+    </None>
+    <None Include="res\shaders\bumped.fsh">
+      <Filter>res\shaders</Filter>
+    </None>
+    <None Include="res\shaders\bumped.vsh">
+      <Filter>res\shaders</Filter>
+    </None>
+    <None Include="res\shaders\bumped-specular.fsh">
+      <Filter>res\shaders</Filter>
+    </None>
+    <None Include="src\gameplay-main-macos.mm">
+      <Filter>src</Filter>
+    </None>
+    <None Include="src\PlatformMacOS.mm">
+      <Filter>src</Filter>
+    </None>
+    <None Include="res\textures\particle-default.png">
+      <Filter>res\textures</Filter>
+    </None>
+    <None Include="src\Curve.inl">
+      <Filter>src</Filter>
+    </None>
+    <None Include="src\Game.inl">
+      <Filter>src</Filter>
+    </None>
+    <None Include="src\Image.inl">
+      <Filter>src</Filter>
+    </None>
+    <None Include="src\MeshBatch.inl">
+      <Filter>src</Filter>
+    </None>
+    <None Include="src\gameplay-main-ios.mm">
+      <Filter>src</Filter>
+    </None>
+    <None Include="src\PlatformiOS.mm">
+      <Filter>src</Filter>
+    </None>
+    <None Include="res\logo_black.png">
+      <Filter>res</Filter>
+    </None>
+    <None Include="res\logo_powered_black.png">
+      <Filter>res</Filter>
+    </None>
+    <None Include="res\logo_powered_white.png">
+      <Filter>res</Filter>
+    </None>
+    <None Include="res\logo_white.png">
+      <Filter>res</Filter>
+    </None>
+  </ItemGroup>
+  <ItemGroup>
+    <None Include="src\PhysicsFixedConstraint.inl">
+      <Filter>src</Filter>
+    </None>
+    <None Include="src\BoundingBox.inl">
+      <Filter>src</Filter>
+    </None>
+    <None Include="src\PhysicsGenericConstraint.inl">
+      <Filter>src</Filter>
+    </None>
+    <None Include="src\BoundingSphere.inl">
+      <Filter>src</Filter>
+    </None>
+    <None Include="src\PhysicsSpringConstraint.inl">
+      <Filter>src</Filter>
+    </None>
+    <None Include="src\Matrix.inl">
+      <Filter>src</Filter>
+    </None>
+    <None Include="src\PhysicsRigidBody.inl">
+      <Filter>src</Filter>
+    </None>
+    <None Include="src\Plane.inl">
+      <Filter>src</Filter>
+    </None>
+    <None Include="src\Quaternion.inl">
+      <Filter>src</Filter>
+    </None>
+    <None Include="src\Ray.inl">
+      <Filter>src</Filter>
+    </None>
+    <None Include="src\Vector2.inl">
+      <Filter>src</Filter>
+    </None>
+    <None Include="src\Vector3.inl">
+      <Filter>src</Filter>
+    </None>
+    <None Include="src\Vector4.inl">
+      <Filter>src</Filter>
+    </None>
+    <None Include="src\PhysicsConstraint.inl">
+      <Filter>src</Filter>
+    </None>
+  </ItemGroup>
 </Project>