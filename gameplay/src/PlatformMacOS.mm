--- conflicted
+++ resolved
@@ -1,1205 +1,603 @@
-<<<<<<< HEAD
-#ifdef __APPLE__
-
-#include "Base.h"
-#include "Platform.h"
-#include "FileSystem.h"
-#include "Game.h"
-
-#import <Cocoa/Cocoa.h>
-#import <QuartzCore/CVDisplayLink.h>
-#import <OpenGL/OpenGL.h>
-#import <mach/mach_time.h>
-
-using namespace std;
-using namespace gameplay;
-
-static const float ACCELEROMETER_X_FACTOR = 90.0f / WINDOW_WIDTH;
-static const float ACCELEROMETER_Y_FACTOR = 90.0f / WINDOW_HEIGHT;
-
-static long __timeStart;
-static long __timeAbsolute;
-static bool __vsync = WINDOW_VSYNC;
-static float __pitch;
-static float __roll;
-static int __lx;
-static int __ly;
-static bool __hasMouse = false;
-static bool __leftMouseDown = false;
-static bool __rightMouseDown = false;
-static bool __shiftDown = false;
-
-long getMachTimeInMilliseconds()
-{
-    static const int64_t kOneMillion = 1000 * 1000;
-    static mach_timebase_info_data_t s_timebase_info;
-    
-    if (s_timebase_info.denom == 0) 
-        (void) mach_timebase_info(&s_timebase_info);
-    
-    // mach_absolute_time() returns billionth of seconds, so divide by one million to get milliseconds
-    return (long)((mach_absolute_time() * s_timebase_info.numer) / (kOneMillion * s_timebase_info.denom));
-}
-
-
-@class View;
-
-@interface View : NSOpenGLView <NSWindowDelegate> 
-{
-    CVDisplayLinkRef displayLink;
-    NSRecursiveLock* lock;
-    Game* _game;
-}
-
-@end
-
-
-static View* __view = NULL;
-
-@implementation View
-
--(void)windowWillClose:(NSNotification*)note 
-{
-    [lock lock];
-    _game->exit();
-    [lock unlock];
-    [[NSApplication sharedApplication] terminate:self];
-}
-
-
-- (CVReturn) getFrameForTime:(const CVTimeStamp*)outputTime
-{
-    NSAutoreleasePool* pool = [[NSAutoreleasePool alloc] init];
-    
-    [self update];
-    
-    [pool release];
-    
-    return kCVReturnSuccess;
-}
-
--(void) update
-{       
-    [lock lock];
-
-    [[self openGLContext] makeCurrentContext];
-    
-    CGLLockContext((CGLContextObj)[[self openGLContext] CGLContextObj]);
-    
-    if (_game && _game->getState() == Game::RUNNING)       
-        _game->frame();
-    
-    CGLFlushDrawable((CGLContextObj)[[self openGLContext] CGLContextObj]);
-    CGLUnlockContext((CGLContextObj)[[self openGLContext] CGLContextObj]);  
-    
-    [lock unlock];
-}
-
-static CVReturn MyDisplayLinkCallback(CVDisplayLinkRef displayLink, const CVTimeStamp* now, const CVTimeStamp* outputTime, 
-                                      CVOptionFlags flagsIn, CVOptionFlags* flagsOut, void* displayLinkContext)
-{
-    CVReturn result = [(View*)displayLinkContext getFrameForTime:outputTime];
-    return result;
-}
-
-- (id) initWithFrame: (NSRect) frame
-{    
-    lock = [[NSRecursiveLock alloc] init];
-    _game = Game::getInstance();
-    __timeStart = getMachTimeInMilliseconds();
-    NSOpenGLPixelFormatAttribute attrs[] = 
-    {
-        NSOpenGLPFAAccelerated,
-        NSOpenGLPFADoubleBuffer,
-        NSOpenGLPFAColorSize, 32,
-        NSOpenGLPFADepthSize, 24,
-        NSOpenGLPFAAlphaSize, 8,
-        NSOpenGLPFAOpenGLProfile, NSOpenGLProfileVersionLegacy,
-        0
-    };
-    
-    NSOpenGLPixelFormat* pf = [[NSOpenGLPixelFormat alloc] initWithAttributes:attrs];
-    if (!pf)
-        NSLog(@"OpenGL pixel format not supported.");
-    
-    self = [super initWithFrame:frame pixelFormat:[pf autorelease]];  
-    
-    return self;
-}
-
-- (void) prepareOpenGL
-{
-    [super prepareOpenGL];
-    
-    NSString* bundlePath = [[NSBundle mainBundle] bundlePath];
-    NSString* path = [bundlePath stringByAppendingString:@"/Contents/Resources/"];
-    FileSystem::setResourcePath([path cStringUsingEncoding:NSASCIIStringEncoding]);
-    _game->run(WINDOW_WIDTH, WINDOW_HEIGHT);
-    
-    [[self window] setLevel: NSFloatingWindowLevel];
-    [[self window] makeKeyAndOrderFront: self];
-    [[self window] setTitle: [NSString stringWithUTF8String: ""]];
-    
-    // Make all the OpenGL calls to setup rendering and build the necessary rendering objects
-    [[self openGLContext] makeCurrentContext];
-    // Synchronize buffer swaps with vertical refresh rate
-    GLint swapInt = __vsync ? 1 : 0;
-    [[self openGLContext] setValues:&swapInt forParameter:NSOpenGLCPSwapInterval];
-    
-    // Create a display link capable of being used with all active displays
-    CVDisplayLinkCreateWithActiveCGDisplays(&displayLink);
-    
-    // Set the renderer output callback function
-    CVDisplayLinkSetOutputCallback(displayLink, &MyDisplayLinkCallback, self);
-    
-    CGLContextObj cglContext = (CGLContextObj)[[self openGLContext] CGLContextObj];
-    CGLPixelFormatObj cglPixelFormat = (CGLPixelFormatObj)[[self pixelFormat] CGLPixelFormatObj];
-    CVDisplayLinkSetCurrentCGDisplayFromOpenGLContext(displayLink, cglContext, cglPixelFormat);
-    
-    // Activate the display link
-    CVDisplayLinkStart(displayLink);
-}
-
-- (void) dealloc
-{   
-    [lock lock];
-    
-    // Release the display link
-    CVDisplayLinkStop(displayLink);
-    CVDisplayLinkRelease(displayLink);
-    
-    _game->exit();
-    
-    [lock unlock];
-
-    [super dealloc];
-}
-
-- (void) mouseDown: (NSEvent*) event
-{
-    NSPoint point = [event locationInWindow];
-    __leftMouseDown = true;
-    _game->touchEvent(Touch::TOUCH_PRESS, point.x, WINDOW_HEIGHT - point.y, 0);
-}
-
-- (void) mouseUp: (NSEvent*) event
-{
-    NSPoint point = [event locationInWindow];
-    __leftMouseDown = false;
-    _game->touchEvent(Touch::TOUCH_RELEASE, point.x, WINDOW_HEIGHT - point.y, 0);
-}
-
-- (void) mouseDragged: (NSEvent*) event
-{
-    NSPoint point = [event locationInWindow];
-    if (__leftMouseDown)
-    {
-        _game->touchEvent(Touch::TOUCH_MOVE, point.x, WINDOW_HEIGHT - point.y, 0);
-    }
-}
-
-- (void) rightMouseDown: (NSEvent*) event
-{
-    __rightMouseDown = true;
-     NSPoint point = [event locationInWindow];
-    __lx = point.x;
-    __ly = WINDOW_HEIGHT - point.y;
-}
-
-- (void) rightMouseUp: (NSEvent*) event
-{
-   __rightMouseDown = false;
-}
-
-- (void) rightMouseDragged: (NSEvent*) event
-{
-    NSPoint point = [event locationInWindow];
-    if (__rightMouseDown)
-    {
-        // Update the pitch and roll by adding the scaled deltas.
-        __roll += -(float)(point.x - __lx) * ACCELEROMETER_X_FACTOR;
-        __pitch -= (float)(point.y - (WINDOW_HEIGHT - __ly)) * ACCELEROMETER_Y_FACTOR;
-    
-        // Clamp the values to the valid range.
-        __roll = max(min(__roll, 90.0f), -90.0f);
-        __pitch = max(min(__pitch, 90.0f), -90.0f);
-    
-        // Update the last X/Y values.
-        __lx = point.x;
-        __ly = (WINDOW_HEIGHT - point.y);
-    }
-}
-
-- (void) mouseEntered: (NSEvent*)event
-{
-    __hasMouse = true;
-}
-
-- (void) mouseExited: (NSEvent*)event
-{
-    __leftMouseDown = false;
-    __rightMouseDown = false;
-    __hasMouse = false;
-}
-
-- (BOOL)acceptsFirstResponder
-{
-    return YES;
-}
-
-int getKey(unsigned short keyCode, unsigned int modifierFlags)
-{
-    __shiftDown = (modifierFlags & NSShiftKeyMask);
-    switch(keyCode)
-    {
-        case 0x69:
-            return Keyboard::KEY_PRINT;
-        case 0x35:
-            return Keyboard::KEY_ESCAPE;
-        case 0x33:
-            return Keyboard::KEY_BACKSPACE;
-        case 0x30:
-            return Keyboard::KEY_TAB;
-        case 0x24:
-            return Keyboard::KEY_RETURN;
-        case 0x72:
-            return Keyboard::KEY_INSERT;
-        case 0x73:
-            return Keyboard::KEY_HOME;
-        case 0x74:
-            return Keyboard::KEY_PG_UP;
-        case 0x79:
-            return Keyboard::KEY_PG_DOWN;
-        case 0x75:
-            return Keyboard::KEY_DELETE;
-        case 0x77:
-            return Keyboard::KEY_END;
-        case 0x7B:
-            return Keyboard::KEY_LEFT_ARROW;
-        case 0x7C:
-            return Keyboard::KEY_RIGHT_ARROW;
-        case 0x7E:
-            return Keyboard::KEY_UP_ARROW;
-        case 0x7D:
-            return Keyboard::KEY_DOWN_ARROW;
-        case 0x47:
-            return Keyboard::KEY_NUM_LOCK;
-        case 0x45:
-            return Keyboard::KEY_KP_PLUS;
-        case 0x4E:
-            return Keyboard::KEY_KP_MINUS;
-        case 0x43:
-            return Keyboard::KEY_KP_MULTIPLY;
-        case 0x4B:
-            return Keyboard::KEY_KP_DIVIDE;
-        case 0x59:
-            return Keyboard::KEY_KP_HOME;
-        case 0x5B:
-            return Keyboard::KEY_KP_UP;
-        case 0x5C:
-            return Keyboard::KEY_KP_PG_UP;
-        case 0x56:
-            return Keyboard::KEY_KP_LEFT;
-        case 0x57:
-            return Keyboard::KEY_KP_FIVE;
-        case 0x58:
-            return Keyboard::KEY_KP_RIGHT;
-        case 0x53:
-            return Keyboard::KEY_KP_END;
-        case 0x54:
-            return Keyboard::KEY_KP_DOWN;
-        case 0x55:
-            return Keyboard::KEY_KP_PG_DOWN;
-        case 0x52:
-            return Keyboard::KEY_KP_INSERT;
-        case 0x41:
-            return Keyboard::KEY_KP_DELETE;
-        case 0x7A:
-            return Keyboard::KEY_F1;
-        case 0x78:
-            return Keyboard::KEY_F2;
-        case 0x63:
-            return Keyboard::KEY_F3;
-        case 0x76:
-            return Keyboard::KEY_F4;
-        case 0x60:
-            return Keyboard::KEY_F5;
-        case 0x61:
-            return Keyboard::KEY_F6;
-        case 0x62:
-            return Keyboard::KEY_F7;
-        case 0x64:
-            return Keyboard::KEY_F8;
-        case 0x65:
-            return Keyboard::KEY_F9;
-        case 0x6D:
-            return Keyboard::KEY_F10;
-        
-        // MACOS reserved:
-        //return Keyboard::KEY_F11;
-        //return Keyboard::KEY_F12;
-        // return Keyboard::KEY_PAUSE;
-        // return Keyboard::KEY_SCROLL_LOCK;
-            
-        case 0x31:
-            return Keyboard::KEY_SPACE;
-        case 0x1D:
-            return __shiftDown ? Keyboard::KEY_RIGHT_PARENTHESIS : Keyboard::KEY_ZERO;
-        case 0x12:
-            return __shiftDown ? Keyboard::KEY_EXCLAM : Keyboard::KEY_ONE;
-        case 0x13:
-            return __shiftDown ? Keyboard::KEY_AT : Keyboard::KEY_TWO;
-        case 0x14:
-            return __shiftDown ? Keyboard::KEY_NUMBER : Keyboard::KEY_THREE;
-        case 0x15:
-            return __shiftDown ? Keyboard::KEY_DOLLAR : Keyboard::KEY_FOUR;
-        case 0x17:
-            return __shiftDown ? Keyboard::KEY_PERCENT : Keyboard::KEY_FIVE;
-        case 0x16:
-            return __shiftDown ? Keyboard::KEY_CIRCUMFLEX : Keyboard::KEY_SIX;
-        case 0x1A:
-            return __shiftDown ? Keyboard::KEY_AMPERSAND : Keyboard::KEY_SEVEN;
-        case 0x1C:
-            return __shiftDown ? Keyboard::KEY_ASTERISK : Keyboard::KEY_EIGHT;
-        case 0x19:
-            return __shiftDown ? Keyboard::KEY_LEFT_PARENTHESIS : Keyboard::KEY_NINE;
-        case 0x18:
-            return __shiftDown ? Keyboard::KEY_EQUAL : Keyboard::KEY_PLUS;
-        case 0x2B:
-            return __shiftDown ? Keyboard::KEY_LESS_THAN : Keyboard::KEY_COMMA;
-        case 0x1B:
-            return __shiftDown ? Keyboard::KEY_UNDERSCORE : Keyboard::KEY_MINUS;
-        case 0x2F:
-            return __shiftDown ? Keyboard::KEY_GREATER_THAN : Keyboard::KEY_PERIOD;
-        case 0x29:
-            return __shiftDown ? Keyboard::KEY_COLON : Keyboard::KEY_SEMICOLON;
-        case 0x2C:
-            return __shiftDown ? Keyboard::KEY_QUESTION : Keyboard::KEY_SLASH;
-        case 0x32:
-            return __shiftDown ? Keyboard::KEY_GRAVE : Keyboard::KEY_TILDE;
-        case 0x21:
-            return __shiftDown ? Keyboard::KEY_LEFT_BRACE : Keyboard::KEY_LEFT_BRACKET;
-        case 0x2A:
-            return __shiftDown ? Keyboard::KEY_BAR : Keyboard::KEY_BACK_SLASH;
-        case 0x1E:
-            return __shiftDown ? Keyboard::KEY_RIGHT_BRACE : Keyboard::KEY_RIGHT_BRACKET;
-        case 0x27:
-            return __shiftDown ? Keyboard::KEY_QUOTE : Keyboard::KEY_APOSTROPHE;
-            
-        case 0x00:
-             return __shiftDown ? Keyboard::KEY_CAPITAL_A : Keyboard::KEY_A;
-        case 0x0B:
-             return __shiftDown ? Keyboard::KEY_CAPITAL_B : Keyboard::KEY_B;
-        case 0x08:
-             return __shiftDown ? Keyboard::KEY_CAPITAL_C : Keyboard::KEY_C;
-        case 0x02:
-             return __shiftDown ? Keyboard::KEY_CAPITAL_D : Keyboard::KEY_D;
-        case 0x0E:
-             return __shiftDown ? Keyboard::KEY_CAPITAL_E : Keyboard::KEY_E;
-        case 0x03:
-             return __shiftDown ? Keyboard::KEY_CAPITAL_F : Keyboard::KEY_F;
-        case 0x05:
-             return __shiftDown ? Keyboard::KEY_CAPITAL_G : Keyboard::KEY_G;
-        case 0x04:
-             return __shiftDown ? Keyboard::KEY_CAPITAL_H : Keyboard::KEY_H;
-        case 0x22:
-             return __shiftDown ? Keyboard::KEY_CAPITAL_I : Keyboard::KEY_I;
-        case 0x26:
-             return __shiftDown ? Keyboard::KEY_CAPITAL_J : Keyboard::KEY_J;
-        case 0x28:
-             return __shiftDown ? Keyboard::KEY_CAPITAL_K : Keyboard::KEY_K;
-        case 0x25:
-             return __shiftDown ? Keyboard::KEY_CAPITAL_L : Keyboard::KEY_L;
-        case 0x2E:
-             return __shiftDown ? Keyboard::KEY_CAPITAL_M : Keyboard::KEY_M;
-        case 0x2D:
-             return __shiftDown ? Keyboard::KEY_CAPITAL_N : Keyboard::KEY_N;
-        case 0x1F:
-             return __shiftDown ? Keyboard::KEY_CAPITAL_O : Keyboard::KEY_O;
-        case 0x23:
-             return __shiftDown ? Keyboard::KEY_CAPITAL_P : Keyboard::KEY_P;
-        case 0x0C:
-             return __shiftDown ? Keyboard::KEY_CAPITAL_Q : Keyboard::KEY_Q;
-        case 0x0F:
-             return __shiftDown ? Keyboard::KEY_CAPITAL_R : Keyboard::KEY_R;
-        case 0x01:
-             return __shiftDown ? Keyboard::KEY_CAPITAL_S : Keyboard::KEY_S;
-        case 0x11:
-             return __shiftDown ? Keyboard::KEY_CAPITAL_T : Keyboard::KEY_T;
-        case 0x20:
-             return __shiftDown ? Keyboard::KEY_CAPITAL_U : Keyboard::KEY_U;
-        case 0x09:
-             return __shiftDown ? Keyboard::KEY_CAPITAL_V : Keyboard::KEY_V;
-        case 0x0D:
-             return __shiftDown ? Keyboard::KEY_CAPITAL_W : Keyboard::KEY_W;
-        case 0x07:
-             return __shiftDown ? Keyboard::KEY_CAPITAL_X : Keyboard::KEY_X;
-        case 0x10:
-            return __shiftDown ? Keyboard::KEY_CAPITAL_Y : Keyboard::KEY_Y;
-        case 0x06:
-            return __shiftDown ? Keyboard::KEY_CAPITAL_Z : Keyboard::KEY_Z;
-
-        default:
-            return Keyboard::KEY_NONE;
-    }
-}
-
-- (void)flagsChanged: (NSEvent*)event
-{
-    unsigned int keyCode = [event keyCode];
-    unsigned int flags = [event modifierFlags];
-    switch (keyCode) 
-    {
-        case 0x39:
-            _game->keyEvent((flags & NSAlphaShiftKeyMask) ? Keyboard::KEY_PRESS : Keyboard::KEY_RELEASE, Keyboard::KEY_CAPS_LOCK);
-            break;
-        case 0x38:
-            _game->keyEvent((flags & NSShiftKeyMask) ? Keyboard::KEY_PRESS : Keyboard::KEY_RELEASE, Keyboard::KEY_LEFT_SHIFT);
-            break;
-        case 0x3C:
-            _game->keyEvent((flags & NSShiftKeyMask) ? Keyboard::KEY_PRESS : Keyboard::KEY_RELEASE, Keyboard::KEY_RIGHT_SHIFT);
-            break;
-        case 0x3A:
-            _game->keyEvent((flags & NSAlternateKeyMask) ? Keyboard::KEY_PRESS : Keyboard::KEY_RELEASE, Keyboard::KEY_LEFT_ALT);
-            break;
-        case 0x3D:
-            _game->keyEvent((flags & NSAlternateKeyMask) ? Keyboard::KEY_PRESS : Keyboard::KEY_RELEASE, Keyboard::KEY_RIGHT_ALT);
-            break;
-        case 0x3B:
-            _game->keyEvent((flags & NSControlKeyMask) ? Keyboard::KEY_PRESS : Keyboard::KEY_RELEASE, Keyboard::KEY_LEFT_CTRL);
-            break;
-        case 0x3E:
-            _game->keyEvent((flags & NSControlKeyMask) ? Keyboard::KEY_PRESS : Keyboard::KEY_RELEASE, Keyboard::KEY_RIGHT_CTRL);
-            break;
-        case 0x37:
-            _game->keyEvent((flags & NSCommandKeyMask) ? Keyboard::KEY_PRESS : Keyboard::KEY_RELEASE, Keyboard::KEY_LEFT_HYPER);
-            break;
-        case 0x36:
-            _game->keyEvent((flags & NSCommandKeyMask) ? Keyboard::KEY_PRESS : Keyboard::KEY_RELEASE, Keyboard::KEY_RIGHT_HYPER);
-            break;
-    }
-}
-
-- (void) keyDown: (NSEvent*) event
-{    
-    _game->keyEvent(Keyboard::KEY_PRESS, getKey([event keyCode], [event modifierFlags]));
-}
-
-- (void) keyUp: (NSEvent*) event
-{    
-    _game->keyEvent(Keyboard::KEY_RELEASE, getKey([event keyCode], [event modifierFlags]));
-}
-
-@end
-
-
-namespace gameplay
-{
-
-extern void printError(const char* format, ...)
-{
-    va_list argptr;
-    va_start(argptr, format);
-    vfprintf(stderr, format, argptr);
-    fprintf(stderr, "\n");
-    va_end(argptr);
-}
-    
-    
-Platform::Platform(Game* game)
-: _game(game)
-{
-}
-
-Platform::Platform(const Platform& copy)
-{
-    // hidden
-}
-
-Platform::~Platform()
-{
-}
-
-Platform* Platform::create(Game* game)
-{
-    Platform* platform = new Platform(game);
-    
-    return platform;
-}
-
-int Platform::enterMessagePump()
-{
-    NSAutoreleasePool* pool = [NSAutoreleasePool new];
-    NSApplication* NSApp = [NSApplication sharedApplication];
-    NSRect screenBounds = [[NSScreen mainScreen] frame];
-    NSRect viewBounds = NSMakeRect(0, 0, WINDOW_WIDTH, WINDOW_HEIGHT);
-    
-    __view = [[View alloc] initWithFrame:viewBounds];
-    
-    NSRect centered = NSMakeRect(NSMidX(screenBounds) - NSMidX(viewBounds),
-                                 NSMidY(screenBounds) - NSMidY(viewBounds),
-                                 viewBounds.size.width, 
-                                 viewBounds.size.height);
-    
-    NSWindow* window = [[NSWindow alloc]
-                        initWithContentRect:centered
-                        styleMask:NSTitledWindowMask | NSClosableWindowMask
-                        backing:NSBackingStoreBuffered
-                        defer:NO];
-    
-    [window setContentView:__view];
-    [window setDelegate:__view];
-    [__view release];
-    
-    [NSApp run];
-    
-    [pool release];
-    return EXIT_SUCCESS;
-}
-    
-long Platform::getAbsoluteTime()
-{
-    __timeAbsolute = getMachTimeInMilliseconds();
-    return __timeAbsolute;
-}
-
-void Platform::setAbsoluteTime(long time)
-{
-    __timeAbsolute = time;
-}
-
-bool Platform::isVsync()
-{
-    return __vsync;
-}
-
-void Platform::setVsync(bool enable)
-{
-    __vsync = enable;
-}
-
-int Platform::getOrientationAngle()
-{
-    return 0;
-}
-
-void Platform::getAccelerometerValues(float* pitch, float* roll)
-{
-    *pitch = __pitch;
-    *roll = __roll;
-}
-
-void Platform::swapBuffers()
-{
-    if (__view)
-        CGLFlushDrawable((CGLContextObj)[[__view openGLContext] CGLContextObj]);
-}
-
-void Platform::displayKeyboard(bool display)
-{
-    // Do nothing.
-}
-
-}
-
-#endif
-=======
-#ifdef __APPLE__
-
-#include "Base.h"
-#include "Platform.h"
-#include "FileSystem.h"
-#include "Game.h"
-
-#import <Cocoa/Cocoa.h>
-#import <QuartzCore/CVDisplayLink.h>
-#import <OpenGL/OpenGL.h>
-#import <mach/mach_time.h>
-
-using namespace std;
-using namespace gameplay;
-
-static const float ACCELEROMETER_X_FACTOR = 90.0f / WINDOW_WIDTH;
-static const float ACCELEROMETER_Y_FACTOR = 90.0f / WINDOW_HEIGHT;
-
-static long __timeStart;
-static long __timeAbsolute;
-static bool __vsync = WINDOW_VSYNC;
-static float __pitch;
-static float __roll;
-static int __lx;
-static int __ly;
-static bool __hasMouse = false;
-static bool __leftMouseDown = false;
-static bool __rightMouseDown = false;
-static bool __shiftDown = false;
-
-long getMachTimeInMilliseconds()
-{
-    static const int64_t kOneMillion = 1000 * 1000;
-    static mach_timebase_info_data_t s_timebase_info;
-    
-    if (s_timebase_info.denom == 0) 
-        (void) mach_timebase_info(&s_timebase_info);
-    
-    // mach_absolute_time() returns billionth of seconds, so divide by one million to get milliseconds
-    return (long)((mach_absolute_time() * s_timebase_info.numer) / (kOneMillion * s_timebase_info.denom));
-}
-
-
-@class View;
-
-@interface View : NSOpenGLView <NSWindowDelegate> 
-{
-    CVDisplayLinkRef displayLink;
-    NSRecursiveLock* lock;
-    Game* _game;
-}
-
-@end
-
-
-static View* __view = NULL;
-
-@implementation View
-
--(void)windowWillClose:(NSNotification*)note 
-{
-    [lock lock];
-    _game->exit();
-    [lock unlock];
-    [[NSApplication sharedApplication] terminate:self];
-}
-
-- (CVReturn) getFrameForTime:(const CVTimeStamp*)outputTime
-{
-    NSAutoreleasePool* pool = [[NSAutoreleasePool alloc] init];
-    
-    [self update];
-    
-    [pool release];
-    
-    return kCVReturnSuccess;
-}
-
--(void) update
-{       
-    [lock lock];
-
-    [[self openGLContext] makeCurrentContext];
-    
-    CGLLockContext((CGLContextObj)[[self openGLContext] CGLContextObj]);
-    
-    if (_game && _game->getState() == Game::RUNNING)       
-        _game->frame();
-    
-    CGLFlushDrawable((CGLContextObj)[[self openGLContext] CGLContextObj]);
-    CGLUnlockContext((CGLContextObj)[[self openGLContext] CGLContextObj]);  
-    
-    [lock unlock];
-}
-
-static CVReturn MyDisplayLinkCallback(CVDisplayLinkRef displayLink, const CVTimeStamp* now, const CVTimeStamp* outputTime, 
-                                      CVOptionFlags flagsIn, CVOptionFlags* flagsOut, void* displayLinkContext)
-{
-    CVReturn result = [(View*)displayLinkContext getFrameForTime:outputTime];
-    return result;
-}
-
-- (id) initWithFrame: (NSRect) frame
-{    
-    lock = [[NSRecursiveLock alloc] init];
-    _game = Game::getInstance();
-    __timeStart = getMachTimeInMilliseconds();
-    NSOpenGLPixelFormatAttribute attrs[] = 
-    {
-        NSOpenGLPFAAccelerated,
-        NSOpenGLPFADoubleBuffer,
-        NSOpenGLPFAColorSize, 32,
-        NSOpenGLPFADepthSize, 24,
-        NSOpenGLPFAAlphaSize, 8,
-        NSOpenGLPFAOpenGLProfile, NSOpenGLProfileVersionLegacy,
-        0
-    };
-    
-    NSOpenGLPixelFormat* pf = [[NSOpenGLPixelFormat alloc] initWithAttributes:attrs];
-    if (!pf)
-        NSLog(@"OpenGL pixel format not supported.");
-    
-    self = [super initWithFrame:frame pixelFormat:[pf autorelease]];  
-    
-    return self;
-}
-
-- (void) prepareOpenGL
-{
-    [super prepareOpenGL];
-    
-    NSString* bundlePath = [[NSBundle mainBundle] bundlePath];
-    NSString* path = [bundlePath stringByAppendingString:@"/Contents/Resources/"];
-    FileSystem::setResourcePath([path cStringUsingEncoding:NSASCIIStringEncoding]);
-    _game->run(WINDOW_WIDTH, WINDOW_HEIGHT);
-    
-    [[self window] setLevel: NSFloatingWindowLevel];
-    [[self window] makeKeyAndOrderFront: self];
-    [[self window] setTitle: [NSString stringWithUTF8String: ""]];
-    
-    // Make all the OpenGL calls to setup rendering and build the necessary rendering objects
-    [[self openGLContext] makeCurrentContext];
-    // Synchronize buffer swaps with vertical refresh rate
-    GLint swapInt = __vsync ? 1 : 0;
-    [[self openGLContext] setValues:&swapInt forParameter:NSOpenGLCPSwapInterval];
-    
-    // Create a display link capable of being used with all active displays
-    CVDisplayLinkCreateWithActiveCGDisplays(&displayLink);
-    
-    // Set the renderer output callback function
-    CVDisplayLinkSetOutputCallback(displayLink, &MyDisplayLinkCallback, self);
-    
-    CGLContextObj cglContext = (CGLContextObj)[[self openGLContext] CGLContextObj];
-    CGLPixelFormatObj cglPixelFormat = (CGLPixelFormatObj)[[self pixelFormat] CGLPixelFormatObj];
-    CVDisplayLinkSetCurrentCGDisplayFromOpenGLContext(displayLink, cglContext, cglPixelFormat);
-    
-    // Activate the display link
-    CVDisplayLinkStart(displayLink);
-}
-
-- (void) dealloc
-{   
-    [lock lock];
-    
-    // Release the display link
-    CVDisplayLinkStop(displayLink);
-    CVDisplayLinkRelease(displayLink);
-    
-    _game->exit();
-    
-    [lock unlock];
-
-    [super dealloc];
-}
-
-- (void) mouseDown: (NSEvent*) event
-{
-    NSPoint point = [event locationInWindow];
-    __leftMouseDown = true;
-    _game->touchEvent(Touch::TOUCH_PRESS, point.x, WINDOW_HEIGHT - point.y, 0);
-}
-
-- (void) mouseUp: (NSEvent*) event
-{
-    NSPoint point = [event locationInWindow];
-    __leftMouseDown = false;
-    _game->touchEvent(Touch::TOUCH_RELEASE, point.x, WINDOW_HEIGHT - point.y, 0);
-}
-
-- (void) mouseDragged: (NSEvent*) event
-{
-    NSPoint point = [event locationInWindow];
-    if (__leftMouseDown)
-    {
-        _game->touchEvent(Touch::TOUCH_MOVE, point.x, WINDOW_HEIGHT - point.y, 0);
-    }
-}
-
-- (void) rightMouseDown: (NSEvent*) event
-{
-    __rightMouseDown = true;
-     NSPoint point = [event locationInWindow];
-    __lx = point.x;
-    __ly = WINDOW_HEIGHT - point.y;
-}
-
-- (void) rightMouseUp: (NSEvent*) event
-{
-   __rightMouseDown = false;
-}
-
-- (void) rightMouseDragged: (NSEvent*) event
-{
-    NSPoint point = [event locationInWindow];
-    if (__rightMouseDown)
-    {
-        // Update the pitch and roll by adding the scaled deltas.
-        __roll += -(float)(point.x - __lx) * ACCELEROMETER_X_FACTOR;
-        __pitch -= (float)(point.y - (WINDOW_HEIGHT - __ly)) * ACCELEROMETER_Y_FACTOR;
-    
-        // Clamp the values to the valid range.
-        __roll = max(min(__roll, 90.0f), -90.0f);
-        __pitch = max(min(__pitch, 90.0f), -90.0f);
-    
-        // Update the last X/Y values.
-        __lx = point.x;
-        __ly = (WINDOW_HEIGHT - point.y);
-    }
-}
-
-- (void) mouseEntered: (NSEvent*)event
-{
-    __hasMouse = true;
-}
-
-- (void) mouseExited: (NSEvent*)event
-{
-    __leftMouseDown = false;
-    __rightMouseDown = false;
-    __hasMouse = false;
-}
-
-- (BOOL)acceptsFirstResponder
-{
-    return YES;
-}
-
-int getKey(unsigned short keyCode, unsigned int modifierFlags)
-{
-    __shiftDown = (modifierFlags & NSShiftKeyMask);
-    switch(keyCode)
-    {
-        case 0x69:
-            return Keyboard::KEY_PRINT;
-        case 0x35:
-            return Keyboard::KEY_ESCAPE;
-        case 0x33:
-            return Keyboard::KEY_BACKSPACE;
-        case 0x30:
-            return Keyboard::KEY_TAB;
-        case 0x24:
-            return Keyboard::KEY_RETURN;
-        case 0x72:
-            return Keyboard::KEY_INSERT;
-        case 0x73:
-            return Keyboard::KEY_HOME;
-        case 0x74:
-            return Keyboard::KEY_PG_UP;
-        case 0x79:
-            return Keyboard::KEY_PG_DOWN;
-        case 0x75:
-            return Keyboard::KEY_DELETE;
-        case 0x77:
-            return Keyboard::KEY_END;
-        case 0x7B:
-            return Keyboard::KEY_LEFT_ARROW;
-        case 0x7C:
-            return Keyboard::KEY_RIGHT_ARROW;
-        case 0x7E:
-            return Keyboard::KEY_UP_ARROW;
-        case 0x7D:
-            return Keyboard::KEY_DOWN_ARROW;
-        case 0x47:
-            return Keyboard::KEY_NUM_LOCK;
-        case 0x45:
-            return Keyboard::KEY_KP_PLUS;
-        case 0x4E:
-            return Keyboard::KEY_KP_MINUS;
-        case 0x43:
-            return Keyboard::KEY_KP_MULTIPLY;
-        case 0x4B:
-            return Keyboard::KEY_KP_DIVIDE;
-        case 0x59:
-            return Keyboard::KEY_KP_HOME;
-        case 0x5B:
-            return Keyboard::KEY_KP_UP;
-        case 0x5C:
-            return Keyboard::KEY_KP_PG_UP;
-        case 0x56:
-            return Keyboard::KEY_KP_LEFT;
-        case 0x57:
-            return Keyboard::KEY_KP_FIVE;
-        case 0x58:
-            return Keyboard::KEY_KP_RIGHT;
-        case 0x53:
-            return Keyboard::KEY_KP_END;
-        case 0x54:
-            return Keyboard::KEY_KP_DOWN;
-        case 0x55:
-            return Keyboard::KEY_KP_PG_DOWN;
-        case 0x52:
-            return Keyboard::KEY_KP_INSERT;
-        case 0x41:
-            return Keyboard::KEY_KP_DELETE;
-        case 0x7A:
-            return Keyboard::KEY_F1;
-        case 0x78:
-            return Keyboard::KEY_F2;
-        case 0x63:
-            return Keyboard::KEY_F3;
-        case 0x76:
-            return Keyboard::KEY_F4;
-        case 0x60:
-            return Keyboard::KEY_F5;
-        case 0x61:
-            return Keyboard::KEY_F6;
-        case 0x62:
-            return Keyboard::KEY_F7;
-        case 0x64:
-            return Keyboard::KEY_F8;
-        case 0x65:
-            return Keyboard::KEY_F9;
-        case 0x6D:
-            return Keyboard::KEY_F10;
-        
-        // MACOS reserved:
-        //return Keyboard::KEY_F11;
-        //return Keyboard::KEY_F12;
-        // return Keyboard::KEY_PAUSE;
-        // return Keyboard::KEY_SCROLL_LOCK;
-            
-        case 0x31:
-            return Keyboard::KEY_SPACE;
-        case 0x1D:
-            return __shiftDown ? Keyboard::KEY_RIGHT_PARENTHESIS : Keyboard::KEY_ZERO;
-        case 0x12:
-            return __shiftDown ? Keyboard::KEY_EXCLAM : Keyboard::KEY_ONE;
-        case 0x13:
-            return __shiftDown ? Keyboard::KEY_AT : Keyboard::KEY_TWO;
-        case 0x14:
-            return __shiftDown ? Keyboard::KEY_NUMBER : Keyboard::KEY_THREE;
-        case 0x15:
-            return __shiftDown ? Keyboard::KEY_DOLLAR : Keyboard::KEY_FOUR;
-        case 0x17:
-            return __shiftDown ? Keyboard::KEY_PERCENT : Keyboard::KEY_FIVE;
-        case 0x16:
-            return __shiftDown ? Keyboard::KEY_CIRCUMFLEX : Keyboard::KEY_SIX;
-        case 0x1A:
-            return __shiftDown ? Keyboard::KEY_AMPERSAND : Keyboard::KEY_SEVEN;
-        case 0x1C:
-            return __shiftDown ? Keyboard::KEY_ASTERISK : Keyboard::KEY_EIGHT;
-        case 0x19:
-            return __shiftDown ? Keyboard::KEY_LEFT_PARENTHESIS : Keyboard::KEY_NINE;
-        case 0x18:
-            return __shiftDown ? Keyboard::KEY_EQUAL : Keyboard::KEY_PLUS;
-        case 0x2B:
-            return __shiftDown ? Keyboard::KEY_LESS_THAN : Keyboard::KEY_COMMA;
-        case 0x1B:
-            return __shiftDown ? Keyboard::KEY_UNDERSCORE : Keyboard::KEY_MINUS;
-        case 0x2F:
-            return __shiftDown ? Keyboard::KEY_GREATER_THAN : Keyboard::KEY_PERIOD;
-        case 0x29:
-            return __shiftDown ? Keyboard::KEY_COLON : Keyboard::KEY_SEMICOLON;
-        case 0x2C:
-            return __shiftDown ? Keyboard::KEY_QUESTION : Keyboard::KEY_SLASH;
-        case 0x32:
-            return __shiftDown ? Keyboard::KEY_GRAVE : Keyboard::KEY_TILDE;
-        case 0x21:
-            return __shiftDown ? Keyboard::KEY_LEFT_BRACE : Keyboard::KEY_LEFT_BRACKET;
-        case 0x2A:
-            return __shiftDown ? Keyboard::KEY_BAR : Keyboard::KEY_BACK_SLASH;
-        case 0x1E:
-            return __shiftDown ? Keyboard::KEY_RIGHT_BRACE : Keyboard::KEY_RIGHT_BRACKET;
-        case 0x27:
-            return __shiftDown ? Keyboard::KEY_QUOTE : Keyboard::KEY_APOSTROPHE;
-            
-        case 0x00:
-             return __shiftDown ? Keyboard::KEY_CAPITAL_A : Keyboard::KEY_A;
-        case 0x0B:
-             return __shiftDown ? Keyboard::KEY_CAPITAL_B : Keyboard::KEY_B;
-        case 0x08:
-             return __shiftDown ? Keyboard::KEY_CAPITAL_C : Keyboard::KEY_C;
-        case 0x02:
-             return __shiftDown ? Keyboard::KEY_CAPITAL_D : Keyboard::KEY_D;
-        case 0x0E:
-             return __shiftDown ? Keyboard::KEY_CAPITAL_E : Keyboard::KEY_E;
-        case 0x03:
-             return __shiftDown ? Keyboard::KEY_CAPITAL_F : Keyboard::KEY_F;
-        case 0x05:
-             return __shiftDown ? Keyboard::KEY_CAPITAL_G : Keyboard::KEY_G;
-        case 0x04:
-             return __shiftDown ? Keyboard::KEY_CAPITAL_H : Keyboard::KEY_H;
-        case 0x22:
-             return __shiftDown ? Keyboard::KEY_CAPITAL_I : Keyboard::KEY_I;
-        case 0x26:
-             return __shiftDown ? Keyboard::KEY_CAPITAL_J : Keyboard::KEY_J;
-        case 0x28:
-             return __shiftDown ? Keyboard::KEY_CAPITAL_K : Keyboard::KEY_K;
-        case 0x25:
-             return __shiftDown ? Keyboard::KEY_CAPITAL_L : Keyboard::KEY_L;
-        case 0x2E:
-             return __shiftDown ? Keyboard::KEY_CAPITAL_M : Keyboard::KEY_M;
-        case 0x2D:
-             return __shiftDown ? Keyboard::KEY_CAPITAL_N : Keyboard::KEY_N;
-        case 0x1F:
-             return __shiftDown ? Keyboard::KEY_CAPITAL_O : Keyboard::KEY_O;
-        case 0x23:
-             return __shiftDown ? Keyboard::KEY_CAPITAL_P : Keyboard::KEY_P;
-        case 0x0C:
-             return __shiftDown ? Keyboard::KEY_CAPITAL_Q : Keyboard::KEY_Q;
-        case 0x0F:
-             return __shiftDown ? Keyboard::KEY_CAPITAL_R : Keyboard::KEY_R;
-        case 0x01:
-             return __shiftDown ? Keyboard::KEY_CAPITAL_S : Keyboard::KEY_S;
-        case 0x11:
-             return __shiftDown ? Keyboard::KEY_CAPITAL_T : Keyboard::KEY_T;
-        case 0x20:
-             return __shiftDown ? Keyboard::KEY_CAPITAL_U : Keyboard::KEY_U;
-        case 0x09:
-             return __shiftDown ? Keyboard::KEY_CAPITAL_V : Keyboard::KEY_V;
-        case 0x0D:
-             return __shiftDown ? Keyboard::KEY_CAPITAL_W : Keyboard::KEY_W;
-        case 0x07:
-             return __shiftDown ? Keyboard::KEY_CAPITAL_X : Keyboard::KEY_X;
-        case 0x10:
-            return __shiftDown ? Keyboard::KEY_CAPITAL_Y : Keyboard::KEY_Y;
-        case 0x06:
-            return __shiftDown ? Keyboard::KEY_CAPITAL_Z : Keyboard::KEY_Z;
-
-        default:
-            return Keyboard::KEY_NONE;
-    }
-}
-
-- (void)flagsChanged: (NSEvent*)event
-{
-    unsigned int keyCode = [event keyCode];
-    unsigned int flags = [event modifierFlags];
-    switch (keyCode) 
-    {
-        case 0x39:
-            _game->keyEvent((flags & NSAlphaShiftKeyMask) ? Keyboard::KEY_PRESS : Keyboard::KEY_RELEASE, Keyboard::KEY_CAPS_LOCK);
-            break;
-        case 0x38:
-            _game->keyEvent((flags & NSShiftKeyMask) ? Keyboard::KEY_PRESS : Keyboard::KEY_RELEASE, Keyboard::KEY_LEFT_SHIFT);
-            break;
-        case 0x3C:
-            _game->keyEvent((flags & NSShiftKeyMask) ? Keyboard::KEY_PRESS : Keyboard::KEY_RELEASE, Keyboard::KEY_RIGHT_SHIFT);
-            break;
-        case 0x3A:
-            _game->keyEvent((flags & NSAlternateKeyMask) ? Keyboard::KEY_PRESS : Keyboard::KEY_RELEASE, Keyboard::KEY_LEFT_ALT);
-            break;
-        case 0x3D:
-            _game->keyEvent((flags & NSAlternateKeyMask) ? Keyboard::KEY_PRESS : Keyboard::KEY_RELEASE, Keyboard::KEY_RIGHT_ALT);
-            break;
-        case 0x3B:
-            _game->keyEvent((flags & NSControlKeyMask) ? Keyboard::KEY_PRESS : Keyboard::KEY_RELEASE, Keyboard::KEY_LEFT_CTRL);
-            break;
-        case 0x3E:
-            _game->keyEvent((flags & NSControlKeyMask) ? Keyboard::KEY_PRESS : Keyboard::KEY_RELEASE, Keyboard::KEY_RIGHT_CTRL);
-            break;
-        case 0x37:
-            _game->keyEvent((flags & NSCommandKeyMask) ? Keyboard::KEY_PRESS : Keyboard::KEY_RELEASE, Keyboard::KEY_LEFT_HYPER);
-            break;
-        case 0x36:
-            _game->keyEvent((flags & NSCommandKeyMask) ? Keyboard::KEY_PRESS : Keyboard::KEY_RELEASE, Keyboard::KEY_RIGHT_HYPER);
-            break;
-    }
-}
-
-- (void) keyDown: (NSEvent*) event
-{    
-    _game->keyEvent(Keyboard::KEY_PRESS, getKey([event keyCode], [event modifierFlags]));
-}
-
-- (void) keyUp: (NSEvent*) event
-{    
-    _game->keyEvent(Keyboard::KEY_RELEASE, getKey([event keyCode], [event modifierFlags]));
-}
-
-@end
-
-
-namespace gameplay
-{
-
-extern void printError(const char* format, ...)
-{
-    va_list argptr;
-    va_start(argptr, format);
-    vfprintf(stderr, format, argptr);
-    fprintf(stderr, "\n");
-    va_end(argptr);
-}
-    
-    
-Platform::Platform(Game* game)
-: _game(game)
-{
-}
-
-Platform::Platform(const Platform& copy)
-{
-    // hidden
-}
-
-Platform::~Platform()
-{
-}
-
-Platform* Platform::create(Game* game)
-{
-    Platform* platform = new Platform(game);
-    
-    return platform;
-}
-
-int Platform::enterMessagePump()
-{
-    NSAutoreleasePool* pool = [NSAutoreleasePool new];
-    NSApplication* app = [NSApplication sharedApplication];
-    NSRect screenBounds = [[NSScreen mainScreen] frame];
-    NSRect viewBounds = NSMakeRect(0, 0, WINDOW_WIDTH, WINDOW_HEIGHT);
-    
-    __view = [[View alloc] initWithFrame:viewBounds];
-    
-    NSRect centered = NSMakeRect(NSMidX(screenBounds) - NSMidX(viewBounds),
-                                 NSMidY(screenBounds) - NSMidY(viewBounds),
-                                 viewBounds.size.width, 
-                                 viewBounds.size.height);
-    
-    NSWindow* window = [[NSWindow alloc]
-                        initWithContentRect:centered
-                        styleMask:NSTitledWindowMask | NSClosableWindowMask
-                        backing:NSBackingStoreBuffered
-                        defer:NO];
-    
-    [window setContentView:__view];
-    [window setDelegate:__view];
-    [__view release];
-    
-    [app run];
-    
-    [pool release];
-    return EXIT_SUCCESS;
-}
-    
-long Platform::getAbsoluteTime()
-{
-    __timeAbsolute = getMachTimeInMilliseconds();
-    return __timeAbsolute;
-}
-
-void Platform::setAbsoluteTime(long time)
-{
-    __timeAbsolute = time;
-}
-
-bool Platform::isVsync()
-{
-    return __vsync;
-}
-
-void Platform::setVsync(bool enable)
-{
-    __vsync = enable;
-}
-
-int Platform::getOrientationAngle()
-{
-    return 0;
-}
-
-void Platform::getAccelerometerValues(float* pitch, float* roll)
-{
-    *pitch = __pitch;
-    *roll = __roll;
-}
-
-void Platform::swapBuffers()
-{
-    if (__view)
-        CGLFlushDrawable((CGLContextObj)[[__view openGLContext] CGLContextObj]);
-}
-
-}
-
-#endif
->>>>>>> 4a1b5a94
+#ifdef __APPLE__
+
+#include "Base.h"
+#include "Platform.h"
+#include "FileSystem.h"
+#include "Game.h"
+
+#import <Cocoa/Cocoa.h>
+#import <QuartzCore/CVDisplayLink.h>
+#import <OpenGL/OpenGL.h>
+#import <mach/mach_time.h>
+
+using namespace std;
+using namespace gameplay;
+
+static const float ACCELEROMETER_X_FACTOR = 90.0f / WINDOW_WIDTH;
+static const float ACCELEROMETER_Y_FACTOR = 90.0f / WINDOW_HEIGHT;
+
+static long __timeStart;
+static long __timeAbsolute;
+static bool __vsync = WINDOW_VSYNC;
+static float __pitch;
+static float __roll;
+static int __lx;
+static int __ly;
+static bool __hasMouse = false;
+static bool __leftMouseDown = false;
+static bool __rightMouseDown = false;
+static bool __shiftDown = false;
+
+long getMachTimeInMilliseconds()
+{
+    static const int64_t kOneMillion = 1000 * 1000;
+    static mach_timebase_info_data_t s_timebase_info;
+    
+    if (s_timebase_info.denom == 0) 
+        (void) mach_timebase_info(&s_timebase_info);
+    
+    // mach_absolute_time() returns billionth of seconds, so divide by one million to get milliseconds
+    return (long)((mach_absolute_time() * s_timebase_info.numer) / (kOneMillion * s_timebase_info.denom));
+}
+
+
+@class View;
+
+@interface View : NSOpenGLView <NSWindowDelegate> 
+{
+    CVDisplayLinkRef displayLink;
+    NSRecursiveLock* lock;
+    Game* _game;
+}
+
+@end
+
+
+static View* __view = NULL;
+
+@implementation View
+
+-(void)windowWillClose:(NSNotification*)note 
+{
+    [lock lock];
+    _game->exit();
+    [lock unlock];
+    [[NSApplication sharedApplication] terminate:self];
+}
+
+- (CVReturn) getFrameForTime:(const CVTimeStamp*)outputTime
+{
+    NSAutoreleasePool* pool = [[NSAutoreleasePool alloc] init];
+    
+    [self update];
+    
+    [pool release];
+    
+    return kCVReturnSuccess;
+}
+
+-(void) update
+{       
+    [lock lock];
+
+    [[self openGLContext] makeCurrentContext];
+    
+    CGLLockContext((CGLContextObj)[[self openGLContext] CGLContextObj]);
+    
+    if (_game && _game->getState() == Game::RUNNING)       
+        _game->frame();
+    
+    CGLFlushDrawable((CGLContextObj)[[self openGLContext] CGLContextObj]);
+    CGLUnlockContext((CGLContextObj)[[self openGLContext] CGLContextObj]);  
+    
+    [lock unlock];
+}
+
+static CVReturn MyDisplayLinkCallback(CVDisplayLinkRef displayLink, const CVTimeStamp* now, const CVTimeStamp* outputTime, 
+                                      CVOptionFlags flagsIn, CVOptionFlags* flagsOut, void* displayLinkContext)
+{
+    CVReturn result = [(View*)displayLinkContext getFrameForTime:outputTime];
+    return result;
+}
+
+- (id) initWithFrame: (NSRect) frame
+{    
+    lock = [[NSRecursiveLock alloc] init];
+    _game = Game::getInstance();
+    __timeStart = getMachTimeInMilliseconds();
+    NSOpenGLPixelFormatAttribute attrs[] = 
+    {
+        NSOpenGLPFAAccelerated,
+        NSOpenGLPFADoubleBuffer,
+        NSOpenGLPFAColorSize, 32,
+        NSOpenGLPFADepthSize, 24,
+        NSOpenGLPFAAlphaSize, 8,
+        NSOpenGLPFAOpenGLProfile, NSOpenGLProfileVersionLegacy,
+        0
+    };
+    
+    NSOpenGLPixelFormat* pf = [[NSOpenGLPixelFormat alloc] initWithAttributes:attrs];
+    if (!pf)
+        NSLog(@"OpenGL pixel format not supported.");
+    
+    self = [super initWithFrame:frame pixelFormat:[pf autorelease]];  
+    
+    return self;
+}
+
+- (void) prepareOpenGL
+{
+    [super prepareOpenGL];
+    
+    NSString* bundlePath = [[NSBundle mainBundle] bundlePath];
+    NSString* path = [bundlePath stringByAppendingString:@"/Contents/Resources/"];
+    FileSystem::setResourcePath([path cStringUsingEncoding:NSASCIIStringEncoding]);
+    _game->run(WINDOW_WIDTH, WINDOW_HEIGHT);
+    
+    [[self window] setLevel: NSFloatingWindowLevel];
+    [[self window] makeKeyAndOrderFront: self];
+    [[self window] setTitle: [NSString stringWithUTF8String: ""]];
+    
+    // Make all the OpenGL calls to setup rendering and build the necessary rendering objects
+    [[self openGLContext] makeCurrentContext];
+    // Synchronize buffer swaps with vertical refresh rate
+    GLint swapInt = __vsync ? 1 : 0;
+    [[self openGLContext] setValues:&swapInt forParameter:NSOpenGLCPSwapInterval];
+    
+    // Create a display link capable of being used with all active displays
+    CVDisplayLinkCreateWithActiveCGDisplays(&displayLink);
+    
+    // Set the renderer output callback function
+    CVDisplayLinkSetOutputCallback(displayLink, &MyDisplayLinkCallback, self);
+    
+    CGLContextObj cglContext = (CGLContextObj)[[self openGLContext] CGLContextObj];
+    CGLPixelFormatObj cglPixelFormat = (CGLPixelFormatObj)[[self pixelFormat] CGLPixelFormatObj];
+    CVDisplayLinkSetCurrentCGDisplayFromOpenGLContext(displayLink, cglContext, cglPixelFormat);
+    
+    // Activate the display link
+    CVDisplayLinkStart(displayLink);
+}
+
+- (void) dealloc
+{   
+    [lock lock];
+    
+    // Release the display link
+    CVDisplayLinkStop(displayLink);
+    CVDisplayLinkRelease(displayLink);
+    
+    _game->exit();
+    
+    [lock unlock];
+
+    [super dealloc];
+}
+
+- (void) mouseDown: (NSEvent*) event
+{
+    NSPoint point = [event locationInWindow];
+    __leftMouseDown = true;
+    _game->touchEvent(Touch::TOUCH_PRESS, point.x, WINDOW_HEIGHT - point.y, 0);
+}
+
+- (void) mouseUp: (NSEvent*) event
+{
+    NSPoint point = [event locationInWindow];
+    __leftMouseDown = false;
+    _game->touchEvent(Touch::TOUCH_RELEASE, point.x, WINDOW_HEIGHT - point.y, 0);
+}
+
+- (void) mouseDragged: (NSEvent*) event
+{
+    NSPoint point = [event locationInWindow];
+    if (__leftMouseDown)
+    {
+        _game->touchEvent(Touch::TOUCH_MOVE, point.x, WINDOW_HEIGHT - point.y, 0);
+    }
+}
+
+- (void) rightMouseDown: (NSEvent*) event
+{
+    __rightMouseDown = true;
+     NSPoint point = [event locationInWindow];
+    __lx = point.x;
+    __ly = WINDOW_HEIGHT - point.y;
+}
+
+- (void) rightMouseUp: (NSEvent*) event
+{
+   __rightMouseDown = false;
+}
+
+- (void) rightMouseDragged: (NSEvent*) event
+{
+    NSPoint point = [event locationInWindow];
+    if (__rightMouseDown)
+    {
+        // Update the pitch and roll by adding the scaled deltas.
+        __roll += -(float)(point.x - __lx) * ACCELEROMETER_X_FACTOR;
+        __pitch -= (float)(point.y - (WINDOW_HEIGHT - __ly)) * ACCELEROMETER_Y_FACTOR;
+    
+        // Clamp the values to the valid range.
+        __roll = max(min(__roll, 90.0f), -90.0f);
+        __pitch = max(min(__pitch, 90.0f), -90.0f);
+    
+        // Update the last X/Y values.
+        __lx = point.x;
+        __ly = (WINDOW_HEIGHT - point.y);
+    }
+}
+
+- (void) mouseEntered: (NSEvent*)event
+{
+    __hasMouse = true;
+}
+
+- (void) mouseExited: (NSEvent*)event
+{
+    __leftMouseDown = false;
+    __rightMouseDown = false;
+    __hasMouse = false;
+}
+
+- (BOOL)acceptsFirstResponder
+{
+    return YES;
+}
+
+int getKey(unsigned short keyCode, unsigned int modifierFlags)
+{
+    __shiftDown = (modifierFlags & NSShiftKeyMask);
+    switch(keyCode)
+    {
+        case 0x69:
+            return Keyboard::KEY_PRINT;
+        case 0x35:
+            return Keyboard::KEY_ESCAPE;
+        case 0x33:
+            return Keyboard::KEY_BACKSPACE;
+        case 0x30:
+            return Keyboard::KEY_TAB;
+        case 0x24:
+            return Keyboard::KEY_RETURN;
+        case 0x72:
+            return Keyboard::KEY_INSERT;
+        case 0x73:
+            return Keyboard::KEY_HOME;
+        case 0x74:
+            return Keyboard::KEY_PG_UP;
+        case 0x79:
+            return Keyboard::KEY_PG_DOWN;
+        case 0x75:
+            return Keyboard::KEY_DELETE;
+        case 0x77:
+            return Keyboard::KEY_END;
+        case 0x7B:
+            return Keyboard::KEY_LEFT_ARROW;
+        case 0x7C:
+            return Keyboard::KEY_RIGHT_ARROW;
+        case 0x7E:
+            return Keyboard::KEY_UP_ARROW;
+        case 0x7D:
+            return Keyboard::KEY_DOWN_ARROW;
+        case 0x47:
+            return Keyboard::KEY_NUM_LOCK;
+        case 0x45:
+            return Keyboard::KEY_KP_PLUS;
+        case 0x4E:
+            return Keyboard::KEY_KP_MINUS;
+        case 0x43:
+            return Keyboard::KEY_KP_MULTIPLY;
+        case 0x4B:
+            return Keyboard::KEY_KP_DIVIDE;
+        case 0x59:
+            return Keyboard::KEY_KP_HOME;
+        case 0x5B:
+            return Keyboard::KEY_KP_UP;
+        case 0x5C:
+            return Keyboard::KEY_KP_PG_UP;
+        case 0x56:
+            return Keyboard::KEY_KP_LEFT;
+        case 0x57:
+            return Keyboard::KEY_KP_FIVE;
+        case 0x58:
+            return Keyboard::KEY_KP_RIGHT;
+        case 0x53:
+            return Keyboard::KEY_KP_END;
+        case 0x54:
+            return Keyboard::KEY_KP_DOWN;
+        case 0x55:
+            return Keyboard::KEY_KP_PG_DOWN;
+        case 0x52:
+            return Keyboard::KEY_KP_INSERT;
+        case 0x41:
+            return Keyboard::KEY_KP_DELETE;
+        case 0x7A:
+            return Keyboard::KEY_F1;
+        case 0x78:
+            return Keyboard::KEY_F2;
+        case 0x63:
+            return Keyboard::KEY_F3;
+        case 0x76:
+            return Keyboard::KEY_F4;
+        case 0x60:
+            return Keyboard::KEY_F5;
+        case 0x61:
+            return Keyboard::KEY_F6;
+        case 0x62:
+            return Keyboard::KEY_F7;
+        case 0x64:
+            return Keyboard::KEY_F8;
+        case 0x65:
+            return Keyboard::KEY_F9;
+        case 0x6D:
+            return Keyboard::KEY_F10;
+        
+        // MACOS reserved:
+        //return Keyboard::KEY_F11;
+        //return Keyboard::KEY_F12;
+        // return Keyboard::KEY_PAUSE;
+        // return Keyboard::KEY_SCROLL_LOCK;
+            
+        case 0x31:
+            return Keyboard::KEY_SPACE;
+        case 0x1D:
+            return __shiftDown ? Keyboard::KEY_RIGHT_PARENTHESIS : Keyboard::KEY_ZERO;
+        case 0x12:
+            return __shiftDown ? Keyboard::KEY_EXCLAM : Keyboard::KEY_ONE;
+        case 0x13:
+            return __shiftDown ? Keyboard::KEY_AT : Keyboard::KEY_TWO;
+        case 0x14:
+            return __shiftDown ? Keyboard::KEY_NUMBER : Keyboard::KEY_THREE;
+        case 0x15:
+            return __shiftDown ? Keyboard::KEY_DOLLAR : Keyboard::KEY_FOUR;
+        case 0x17:
+            return __shiftDown ? Keyboard::KEY_PERCENT : Keyboard::KEY_FIVE;
+        case 0x16:
+            return __shiftDown ? Keyboard::KEY_CIRCUMFLEX : Keyboard::KEY_SIX;
+        case 0x1A:
+            return __shiftDown ? Keyboard::KEY_AMPERSAND : Keyboard::KEY_SEVEN;
+        case 0x1C:
+            return __shiftDown ? Keyboard::KEY_ASTERISK : Keyboard::KEY_EIGHT;
+        case 0x19:
+            return __shiftDown ? Keyboard::KEY_LEFT_PARENTHESIS : Keyboard::KEY_NINE;
+        case 0x18:
+            return __shiftDown ? Keyboard::KEY_EQUAL : Keyboard::KEY_PLUS;
+        case 0x2B:
+            return __shiftDown ? Keyboard::KEY_LESS_THAN : Keyboard::KEY_COMMA;
+        case 0x1B:
+            return __shiftDown ? Keyboard::KEY_UNDERSCORE : Keyboard::KEY_MINUS;
+        case 0x2F:
+            return __shiftDown ? Keyboard::KEY_GREATER_THAN : Keyboard::KEY_PERIOD;
+        case 0x29:
+            return __shiftDown ? Keyboard::KEY_COLON : Keyboard::KEY_SEMICOLON;
+        case 0x2C:
+            return __shiftDown ? Keyboard::KEY_QUESTION : Keyboard::KEY_SLASH;
+        case 0x32:
+            return __shiftDown ? Keyboard::KEY_GRAVE : Keyboard::KEY_TILDE;
+        case 0x21:
+            return __shiftDown ? Keyboard::KEY_LEFT_BRACE : Keyboard::KEY_LEFT_BRACKET;
+        case 0x2A:
+            return __shiftDown ? Keyboard::KEY_BAR : Keyboard::KEY_BACK_SLASH;
+        case 0x1E:
+            return __shiftDown ? Keyboard::KEY_RIGHT_BRACE : Keyboard::KEY_RIGHT_BRACKET;
+        case 0x27:
+            return __shiftDown ? Keyboard::KEY_QUOTE : Keyboard::KEY_APOSTROPHE;
+            
+        case 0x00:
+             return __shiftDown ? Keyboard::KEY_CAPITAL_A : Keyboard::KEY_A;
+        case 0x0B:
+             return __shiftDown ? Keyboard::KEY_CAPITAL_B : Keyboard::KEY_B;
+        case 0x08:
+             return __shiftDown ? Keyboard::KEY_CAPITAL_C : Keyboard::KEY_C;
+        case 0x02:
+             return __shiftDown ? Keyboard::KEY_CAPITAL_D : Keyboard::KEY_D;
+        case 0x0E:
+             return __shiftDown ? Keyboard::KEY_CAPITAL_E : Keyboard::KEY_E;
+        case 0x03:
+             return __shiftDown ? Keyboard::KEY_CAPITAL_F : Keyboard::KEY_F;
+        case 0x05:
+             return __shiftDown ? Keyboard::KEY_CAPITAL_G : Keyboard::KEY_G;
+        case 0x04:
+             return __shiftDown ? Keyboard::KEY_CAPITAL_H : Keyboard::KEY_H;
+        case 0x22:
+             return __shiftDown ? Keyboard::KEY_CAPITAL_I : Keyboard::KEY_I;
+        case 0x26:
+             return __shiftDown ? Keyboard::KEY_CAPITAL_J : Keyboard::KEY_J;
+        case 0x28:
+             return __shiftDown ? Keyboard::KEY_CAPITAL_K : Keyboard::KEY_K;
+        case 0x25:
+             return __shiftDown ? Keyboard::KEY_CAPITAL_L : Keyboard::KEY_L;
+        case 0x2E:
+             return __shiftDown ? Keyboard::KEY_CAPITAL_M : Keyboard::KEY_M;
+        case 0x2D:
+             return __shiftDown ? Keyboard::KEY_CAPITAL_N : Keyboard::KEY_N;
+        case 0x1F:
+             return __shiftDown ? Keyboard::KEY_CAPITAL_O : Keyboard::KEY_O;
+        case 0x23:
+             return __shiftDown ? Keyboard::KEY_CAPITAL_P : Keyboard::KEY_P;
+        case 0x0C:
+             return __shiftDown ? Keyboard::KEY_CAPITAL_Q : Keyboard::KEY_Q;
+        case 0x0F:
+             return __shiftDown ? Keyboard::KEY_CAPITAL_R : Keyboard::KEY_R;
+        case 0x01:
+             return __shiftDown ? Keyboard::KEY_CAPITAL_S : Keyboard::KEY_S;
+        case 0x11:
+             return __shiftDown ? Keyboard::KEY_CAPITAL_T : Keyboard::KEY_T;
+        case 0x20:
+             return __shiftDown ? Keyboard::KEY_CAPITAL_U : Keyboard::KEY_U;
+        case 0x09:
+             return __shiftDown ? Keyboard::KEY_CAPITAL_V : Keyboard::KEY_V;
+        case 0x0D:
+             return __shiftDown ? Keyboard::KEY_CAPITAL_W : Keyboard::KEY_W;
+        case 0x07:
+             return __shiftDown ? Keyboard::KEY_CAPITAL_X : Keyboard::KEY_X;
+        case 0x10:
+            return __shiftDown ? Keyboard::KEY_CAPITAL_Y : Keyboard::KEY_Y;
+        case 0x06:
+            return __shiftDown ? Keyboard::KEY_CAPITAL_Z : Keyboard::KEY_Z;
+
+        default:
+            return Keyboard::KEY_NONE;
+    }
+}
+
+- (void)flagsChanged: (NSEvent*)event
+{
+    unsigned int keyCode = [event keyCode];
+    unsigned int flags = [event modifierFlags];
+    switch (keyCode) 
+    {
+        case 0x39:
+            _game->keyEvent((flags & NSAlphaShiftKeyMask) ? Keyboard::KEY_PRESS : Keyboard::KEY_RELEASE, Keyboard::KEY_CAPS_LOCK);
+            break;
+        case 0x38:
+            _game->keyEvent((flags & NSShiftKeyMask) ? Keyboard::KEY_PRESS : Keyboard::KEY_RELEASE, Keyboard::KEY_LEFT_SHIFT);
+            break;
+        case 0x3C:
+            _game->keyEvent((flags & NSShiftKeyMask) ? Keyboard::KEY_PRESS : Keyboard::KEY_RELEASE, Keyboard::KEY_RIGHT_SHIFT);
+            break;
+        case 0x3A:
+            _game->keyEvent((flags & NSAlternateKeyMask) ? Keyboard::KEY_PRESS : Keyboard::KEY_RELEASE, Keyboard::KEY_LEFT_ALT);
+            break;
+        case 0x3D:
+            _game->keyEvent((flags & NSAlternateKeyMask) ? Keyboard::KEY_PRESS : Keyboard::KEY_RELEASE, Keyboard::KEY_RIGHT_ALT);
+            break;
+        case 0x3B:
+            _game->keyEvent((flags & NSControlKeyMask) ? Keyboard::KEY_PRESS : Keyboard::KEY_RELEASE, Keyboard::KEY_LEFT_CTRL);
+            break;
+        case 0x3E:
+            _game->keyEvent((flags & NSControlKeyMask) ? Keyboard::KEY_PRESS : Keyboard::KEY_RELEASE, Keyboard::KEY_RIGHT_CTRL);
+            break;
+        case 0x37:
+            _game->keyEvent((flags & NSCommandKeyMask) ? Keyboard::KEY_PRESS : Keyboard::KEY_RELEASE, Keyboard::KEY_LEFT_HYPER);
+            break;
+        case 0x36:
+            _game->keyEvent((flags & NSCommandKeyMask) ? Keyboard::KEY_PRESS : Keyboard::KEY_RELEASE, Keyboard::KEY_RIGHT_HYPER);
+            break;
+    }
+}
+
+- (void) keyDown: (NSEvent*) event
+{    
+    _game->keyEvent(Keyboard::KEY_PRESS, getKey([event keyCode], [event modifierFlags]));
+}
+
+- (void) keyUp: (NSEvent*) event
+{    
+    _game->keyEvent(Keyboard::KEY_RELEASE, getKey([event keyCode], [event modifierFlags]));
+}
+
+@end
+
+
+namespace gameplay
+{
+
+extern void printError(const char* format, ...)
+{
+    va_list argptr;
+    va_start(argptr, format);
+    vfprintf(stderr, format, argptr);
+    fprintf(stderr, "\n");
+    va_end(argptr);
+}
+    
+    
+Platform::Platform(Game* game)
+: _game(game)
+{
+}
+
+Platform::Platform(const Platform& copy)
+{
+    // hidden
+}
+
+Platform::~Platform()
+{
+}
+
+Platform* Platform::create(Game* game)
+{
+    Platform* platform = new Platform(game);
+    
+    return platform;
+}
+
+int Platform::enterMessagePump()
+{
+    NSAutoreleasePool* pool = [NSAutoreleasePool new];
+    NSApplication* app = [NSApplication sharedApplication];
+    NSRect screenBounds = [[NSScreen mainScreen] frame];
+    NSRect viewBounds = NSMakeRect(0, 0, WINDOW_WIDTH, WINDOW_HEIGHT);
+    
+    __view = [[View alloc] initWithFrame:viewBounds];
+    
+    NSRect centered = NSMakeRect(NSMidX(screenBounds) - NSMidX(viewBounds),
+                                 NSMidY(screenBounds) - NSMidY(viewBounds),
+                                 viewBounds.size.width, 
+                                 viewBounds.size.height);
+    
+    NSWindow* window = [[NSWindow alloc]
+                        initWithContentRect:centered
+                        styleMask:NSTitledWindowMask | NSClosableWindowMask
+                        backing:NSBackingStoreBuffered
+                        defer:NO];
+    
+    [window setContentView:__view];
+    [window setDelegate:__view];
+    [__view release];
+    
+    [app run];
+    
+    [pool release];
+    return EXIT_SUCCESS;
+}
+    
+long Platform::getAbsoluteTime()
+{
+    __timeAbsolute = getMachTimeInMilliseconds();
+    return __timeAbsolute;
+}
+
+void Platform::setAbsoluteTime(long time)
+{
+    __timeAbsolute = time;
+}
+
+bool Platform::isVsync()
+{
+    return __vsync;
+}
+
+void Platform::setVsync(bool enable)
+{
+    __vsync = enable;
+}
+
+int Platform::getOrientationAngle()
+{
+    return 0;
+}
+
+void Platform::getAccelerometerValues(float* pitch, float* roll)
+{
+    *pitch = __pitch;
+    *roll = __roll;
+}
+
+void Platform::swapBuffers()
+{
+    if (__view)
+        CGLFlushDrawable((CGLContextObj)[[__view openGLContext] CGLContextObj]);
+}
+
+void Platform::displayKeyboard(bool display)
+{
+    // Do nothing.
+}
+
+}
+
+#endif