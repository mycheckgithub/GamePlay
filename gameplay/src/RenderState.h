--- conflicted
+++ resolved
@@ -1,457 +1,450 @@
-#ifndef RENDERSTATE_H_
-#define RENDERSTATE_H_
-
-#include "Ref.h"
-
-namespace gameplay
-{
-
-class MaterialParameter;
-class Node;
-class NodeCloneContext;
-class Pass;
-
-/**
- * Defines the render state of the graphics device.
- */
-class RenderState : public Ref
-{
-    friend class Game;
-    friend class Material;
-    friend class Technique;
-    friend class Pass;
-    friend class Model;
-
-public:
-
-    /**
-     * Built-in auto-bind targets for material parameters.
-     */
-    enum AutoBinding
-    {
-        NONE,
-
-        /**
-         * Binds a node's World matrix.
-         */
-        WORLD_MATRIX,
-
-        /**
-         * Binds the View matrix of the active camera for the node's scene.
-         */
-        VIEW_MATRIX,
-
-        /**
-         * Binds the Projection matrix of the active camera for the node's scene.
-         */
-        PROJECTION_MATRIX,
-
-        /**
-         * Binds a node's WorldView matrix.
-         */
-        WORLD_VIEW_MATRIX,
-
-        /**
-         * Binds the ViewProjection matrix of the active camera for the node's scene.
-         */
-        VIEW_PROJECTION_MATRIX,
-
-        /**
-         * Binds a node's WorldViewProjection matrix.
-         */
-        WORLD_VIEW_PROJECTION_MATRIX,
-
-        /**
-         * Binds a node's InverseTransposeWorl matrix.
-         */
-        INVERSE_TRANSPOSE_WORLD_MATRIX,
-
-        /**
-         * Binds a node's InverseTransposeWorldView matrix.
-         */
-        INVERSE_TRANSPOSE_WORLD_VIEW_MATRIX,
-
-        /**
-         * Binds the position (Vector3) of the active camera for the node's scene.
-         */
-        CAMERA_WORLD_POSITION,
-
-        /**
-         * Binds the view-space position (Vector3) of the active camera for the node's scene.
-         */
-        CAMERA_VIEW_POSITION,
-
-        /**
-         * Binds the matrix palette of MeshSkin attached to a node's model.
-         */
-        MATRIX_PALETTE
-    };
-
-    /**
-     * Callback function prototype for resolving material parameter auto bindings.
-     *
-     * Functions matching this callback signature can be registered via the 
-     * RenderState::registerAutoBindingResolver method to extend or override the set
-     * of built-in material paramter auto bindings.
-     *
-     * @param autoBinding Name of the auto binding to resolve.
-     * @param node Node that is bound to the material of the specified parameter.
-     * @param parameter Material parameter to set the binding on.
-     *
-     * @return True ONLY if the implementations explicitly handles the auto binding, false otherwise.
-     *      Returning true here will prevent any further code (including built-in resolving code) from
-     *      handling the auto binding.
-     *
-     * @see RenderState::registerAutoBindingResolver(const char*, RenderState::AutoBindingResolver)
-<<<<<<< HEAD
-     *
-=======
->>>>>>> 2c863e71
-     * @script{ignore}
-     */
-    typedef bool (*ResolveAutoBindingCallback) (const char* autoBinding, Node* node, MaterialParameter* parameter);
-
-    /**
-     * Defines blend constants supported by the blend function.
-     */
-    enum Blend
-    {
-        BLEND_ZERO = GL_ZERO,
-        BLEND_ONE = GL_ONE,
-        BLEND_SRC_COLOR = GL_SRC_COLOR,
-        BLEN_ONE_MINUS_SRC_COLOR = GL_ONE_MINUS_SRC_COLOR,
-        BLEND_DST_COLOR = GL_DST_COLOR,
-        BLEND_ONE_MINUS_DST_COLOR = GL_ONE_MINUS_DST_COLOR,
-        BLEND_SRC_ALPHA = GL_SRC_ALPHA,
-        BLEND_ONE_MINUS_SRC_ALPHA = GL_ONE_MINUS_SRC_ALPHA,
-        BLEND_DST_ALPHA = GL_DST_ALPHA,
-        BLEND_ONE_MINUS_DST_ALPHA = GL_ONE_MINUS_DST_ALPHA,
-        BLEND_CONSTANT_ALPHA = GL_CONSTANT_ALPHA,
-        BLEND_ONE_MINUS_CONSTANT_ALPHA = GL_ONE_MINUS_CONSTANT_ALPHA,
-        BLEND_SRC_ALPHA_SATURATE = GL_SRC_ALPHA_SATURATE
-    };
-
-    /**
-     * Defines a block of fixed-function render states that can be applied to a
-     * RenderState object.
-     */
-    class StateBlock : public Ref
-    {
-        friend class RenderState;
-        friend class Game;
-
-    public:
-
-        /**
-         * Creates a new StateBlock with default render state settings.
-         * @script{create}
-         */
-        static StateBlock* create();
-
-        /**
-         * Binds the state in this StateBlock to the renderer.
-         *
-         * This method handles both setting and restoring of render states to ensure that
-         * only the state explicitly defined by this StateBlock is applied to the renderer.
-         */
-        void bind();
-
-        /**
-         * Toggles blending.
-         *
-          * @param enabled true to enable, false to disable.
-         */
-        void setBlend(bool enabled);
-
-        /**
-         * Explicitly sets the source used in the blend function for this render state.
-         *
-         * Note that the blend function is only applied when blending is enabled.
-         *
-         * @param blend Specifies how the source blending factors are computed.
-         */
-        void setBlendSrc(Blend blend);
-
-        /**
-         * Explicitly sets the source used in the blend function for this render state.
-         *
-         * Note that the blend function is only applied when blending is enabled.
-         *
-         * @param blend Specifies how the destination blending factors are computed.
-         */
-        void setBlendDst(Blend blend);
-    
-        /**
-         * Explicitly enables or disables backface culling.
-         *
-         * @param enabled true to enable, false to disable.
-         */
-        void setCullFace(bool enabled);
-
-        /**
-         * Toggles depth testing.
-         *
-         * @param enabled true to enable, false to disable.
-         */
-        void setDepthTest(bool enabled);
-
-        /** 
-         * Toggles depth writing.
-         *
-         * @param enabled true to enable, false to disable.
-         */
-        void setDepthWrite(bool enabled);
-
-        /**
-         * Sets a render state from the given name and value strings.
-         *
-         * This method attempts to interpret the passed in strings as render state
-         * name and value. This is normally used when loading render states from
-         * material files.
-         *
-         * @param name Name of the render state to set.
-         * @param value Value of the specified render state.
-         */
-        void setState(const char* name, const char* value);
-
-    private:
-
-        /**
-         * Constructor.
-         */
-        StateBlock();
-
-        /**
-         * Copy constructor.
-         */
-        StateBlock(const StateBlock& copy);
-
-        /**
-         * Destructor.
-         */
-        ~StateBlock();
-
-        void bindNoRestore();
-
-        static void restore(long stateOverrideBits);
-
-        static void enableDepthWrite();
-
-        // States
-        bool _cullFaceEnabled;
-        bool _depthTestEnabled;
-        bool _depthWriteEnabled;
-        bool _blendEnabled;
-        Blend _blendSrc;
-        Blend _blendDst;
-        long _bits;
-
-        static StateBlock* _defaultState;
-    };
-
-    /**
-     * Returns a MaterialParameter for the specified name.
-     * 
-     * The returned MaterialParameter can be used to set values for the specified
-     * parameter name.
-     *
-     * @param name Material parameter (uniform) name.
-     * 
-     * @return A MaterialParameter for the specified name.
-     */
-    MaterialParameter* getParameter(const char* name) const;
-
-    /**
-     * Sets a material parameter auto-binding.
-     *
-     * @param name The name of the material parameter to store an auto-binding for.
-     * @param autoBinding A valid AutoBinding value.
-     */
-    void setParameterAutoBinding(const char* name, AutoBinding autoBinding);
-
-    /**
-     * Sets a material parameter auto-binding.
-     *
-     * This method parses the passed in autoBinding string and attempts to convert it
-     * to an AutoBinding enumeration value, which is then stored in this render state.
-     *
-     * @param name The name of the material parameter to store an auto-binding for.
-     * @param autoBinding A string matching one of the built-in AutoBinding enum constants.
-     */
-    void setParameterAutoBinding(const char* name, const char* autoBinding);
-
-    /**
-     * Sets the fixed-function render state of this object to the state contained
-     * in the specified StateBlock.
-     *
-     * The passed in StateBlock is stored in this RenderState object with an 
-     * increased reference count and released when either a different StateBlock
-     * is assigned, or when this RenderState object is destroyed.
-     *
-     * @param state The state block to set.
-     */
-    void setStateBlock(StateBlock* state);
-
-    /**
-     * Gets the fixed-function StateBlock for this RenderState object.
-     *
-     * The returned StateBlock is referenced by this RenderState and therefore
-     * should not be released by the user. To release a StateBlock for a
-     * RenderState, the setState(StateBlock*) method should be called, passing
-     * NULL. This removes the StateBlock and resets the fixed-function render
-     * state to the default state.
-     *
-     * It is legal to pass the returned StateBlock to another RenderState object.
-     * In this case, the StateBlock will be referenced by both RenderState objects
-     * and any changes to the StateBlock will be reflected in all objects
-     * that reference it.
-     *
-     * @return The StateBlock for this RenderState.
-     */
-    StateBlock* getStateBlock() const;
-
-    /**
-     * Registers a custom auto binding resolver.
-     *
-     * Implementing a custom auto binding reolver allows the set of built-in parameter auto
-     * bindings to be extended or overridden. Any parameter auto binding that is set on a
-     * material will be forwarded to any custom auto binding resolvers, in the order in which
-     * they are registered. If a registered resolver returns true (specifying that it handles
-     * the specified autoBinding), no further code will be exeucted for that autoBinding.
-     * This allows auto binding resolvers to not only implement new/custom binding strings,
-     * but it also lets them override existing/built-in ones. For this reason, you should
-     * ensure that you ONLY return true if you explicitly handle a custom auto binding; return
-     * false otherwise.
-     *
-     * Note that the custom resolver is called only once for a RenderState object when its
-     * node binding is initially set. This occurs when a material is initially bound to a
-     * Model that belongs to a Node. The resolver is NOT called each frame or each time
-     * the RenderState is bound. Therefore, when implementing custom auto bindings for values
-     * that change over time, the you should bind a method pointer onto the passed in
-     * MaterialParaemter using the MaterialParameter::bindValue mehtod. This way, the bound 
-     * method will be called each frame to set an updated value into the MaterialParameter.
-     *
-     * If no registered resolvers explicitly handle an auto binding, the binding will attempt
-     * to be resolved using the internal/built-in resolver, which is able to handle any
-     * auto bindings found in the RenderState::AutoBinding enumeration.
-     *
-     * @param callback Callback function for resolving parameter auto bindings.
-<<<<<<< HEAD
-=======
-     * @script{ignore}
->>>>>>> 2c863e71
-     */
-    static void registerAutoBindingResolver(ResolveAutoBindingCallback callback);
-
-protected:
-
-    /**
-     * Constructor.
-     */
-    RenderState();
-
-    /**
-     * Destructor.
-     */
-    virtual ~RenderState();
-
-    /**
-     * Static initializer that is called during game startup.
-     */
-    static void initialize();
-
-    /**
-     * Static finalizer that is called during game shutdown.
-     */
-    static void finalize();
-
-    /**
-     * Sets the node that this render state is bound to.
-     *
-     * The specified node is used to apply auto-bindings for the render state.
-     * This is typically set to the node of the model that a material is 
-     * applied to.
-     *
-     * @param node The node to use for applying auto-bindings.
-     */
-    void setNodeBinding(Node* node);
-
-    /**
-     * Applies the specified custom auto-binding.
-     *
-     * @param uniformName Name of the shader uniform.
-     * @param autoBinding Name of the auto binding.s
-     */
-    void applyAutoBinding(const char* uniformName, const char* autoBinding);
-
-    /**
-     * Binds the render state for this RenderState and any of its parents, top-down, 
-     * for the given pass.
-     */
-    void bind(Pass* pass);
-
-    /**
-     * Returns the topmost RenderState in the hierarchy below the given RenderState.
-     */
-    RenderState* getTopmost(RenderState* below);
-
-    /**
-     * Copies the data from this RenderState into the given RenderState.
-     * 
-     * @param renderState The RenderState to copy the data to.
-     * @param context The clone context.
-     */
-    void cloneInto(RenderState* renderState, NodeCloneContext& context) const;
-
-private:
-
-    /**
-     * Hidden copy constructor.
-     */
-    RenderState(const RenderState& copy);
-
-    /**
-     * Hidden copy assignment operator.
-     */
-    RenderState& operator=(const RenderState&);
-
-protected:
-
-    /**
-     * Collection of MaterialParameter's to be applied to the gameplay::Effect.
-     */
-    mutable std::vector<MaterialParameter*> _parameters;
-
-    /**
-     * Map of parameter names to auto binding strings.
-     */
-    std::map<std::string, std::string> _autoBindings;
-
-    /**
-     * The Node bound to the RenderState.
-     */
-    Node* _nodeBinding;
-
-    /**
-     * The StateBlock of fixed-function render states that can be applied to the RenderState.
-     */
-    mutable StateBlock* _state;
-
-    /**
-     * The RenderState's parent.
-     */
-    RenderState* _parent;
-
-    /**
-     * Map of custom auto binding resolverss.
-     */
-    static std::vector<ResolveAutoBindingCallback> _customAutoBindingResolvers;
-};
-
-}
-
-// Include MaterialParameter after the Pass class declaration
-// to avoid an erroneous circular dependency during compilation.
-#include "MaterialParameter.h"
-
-#endif
+#ifndef RENDERSTATE_H_
+#define RENDERSTATE_H_
+
+#include "Ref.h"
+
+namespace gameplay
+{
+
+class MaterialParameter;
+class Node;
+class NodeCloneContext;
+class Pass;
+
+/**
+ * Defines the render state of the graphics device.
+ */
+class RenderState : public Ref
+{
+    friend class Game;
+    friend class Material;
+    friend class Technique;
+    friend class Pass;
+    friend class Model;
+
+public:
+
+    /**
+     * Built-in auto-bind targets for material parameters.
+     */
+    enum AutoBinding
+    {
+        NONE,
+
+        /**
+         * Binds a node's World matrix.
+         */
+        WORLD_MATRIX,
+
+        /**
+         * Binds the View matrix of the active camera for the node's scene.
+         */
+        VIEW_MATRIX,
+
+        /**
+         * Binds the Projection matrix of the active camera for the node's scene.
+         */
+        PROJECTION_MATRIX,
+
+        /**
+         * Binds a node's WorldView matrix.
+         */
+        WORLD_VIEW_MATRIX,
+
+        /**
+         * Binds the ViewProjection matrix of the active camera for the node's scene.
+         */
+        VIEW_PROJECTION_MATRIX,
+
+        /**
+         * Binds a node's WorldViewProjection matrix.
+         */
+        WORLD_VIEW_PROJECTION_MATRIX,
+
+        /**
+         * Binds a node's InverseTransposeWorl matrix.
+         */
+        INVERSE_TRANSPOSE_WORLD_MATRIX,
+
+        /**
+         * Binds a node's InverseTransposeWorldView matrix.
+         */
+        INVERSE_TRANSPOSE_WORLD_VIEW_MATRIX,
+
+        /**
+         * Binds the position (Vector3) of the active camera for the node's scene.
+         */
+        CAMERA_WORLD_POSITION,
+
+        /**
+         * Binds the view-space position (Vector3) of the active camera for the node's scene.
+         */
+        CAMERA_VIEW_POSITION,
+
+        /**
+         * Binds the matrix palette of MeshSkin attached to a node's model.
+         */
+        MATRIX_PALETTE
+    };
+
+    /**
+     * Callback function prototype for resolving material parameter auto bindings.
+     *
+     * Functions matching this callback signature can be registered via the 
+     * RenderState::registerAutoBindingResolver method to extend or override the set
+     * of built-in material paramter auto bindings.
+     *
+     * @param autoBinding Name of the auto binding to resolve.
+     * @param node Node that is bound to the material of the specified parameter.
+     * @param parameter Material parameter to set the binding on.
+     *
+     * @return True ONLY if the implementations explicitly handles the auto binding, false otherwise.
+     *      Returning true here will prevent any further code (including built-in resolving code) from
+     *      handling the auto binding.
+     *
+     * @see RenderState::registerAutoBindingResolver(const char*, RenderState::AutoBindingResolver)
+     * @script{ignore}
+     */
+    typedef bool (*ResolveAutoBindingCallback) (const char* autoBinding, Node* node, MaterialParameter* parameter);
+
+    /**
+     * Defines blend constants supported by the blend function.
+     */
+    enum Blend
+    {
+        BLEND_ZERO = GL_ZERO,
+        BLEND_ONE = GL_ONE,
+        BLEND_SRC_COLOR = GL_SRC_COLOR,
+        BLEN_ONE_MINUS_SRC_COLOR = GL_ONE_MINUS_SRC_COLOR,
+        BLEND_DST_COLOR = GL_DST_COLOR,
+        BLEND_ONE_MINUS_DST_COLOR = GL_ONE_MINUS_DST_COLOR,
+        BLEND_SRC_ALPHA = GL_SRC_ALPHA,
+        BLEND_ONE_MINUS_SRC_ALPHA = GL_ONE_MINUS_SRC_ALPHA,
+        BLEND_DST_ALPHA = GL_DST_ALPHA,
+        BLEND_ONE_MINUS_DST_ALPHA = GL_ONE_MINUS_DST_ALPHA,
+        BLEND_CONSTANT_ALPHA = GL_CONSTANT_ALPHA,
+        BLEND_ONE_MINUS_CONSTANT_ALPHA = GL_ONE_MINUS_CONSTANT_ALPHA,
+        BLEND_SRC_ALPHA_SATURATE = GL_SRC_ALPHA_SATURATE
+    };
+
+    /**
+     * Defines a block of fixed-function render states that can be applied to a
+     * RenderState object.
+     */
+    class StateBlock : public Ref
+    {
+        friend class RenderState;
+        friend class Game;
+
+    public:
+
+        /**
+         * Creates a new StateBlock with default render state settings.
+         * @script{create}
+         */
+        static StateBlock* create();
+
+        /**
+         * Binds the state in this StateBlock to the renderer.
+         *
+         * This method handles both setting and restoring of render states to ensure that
+         * only the state explicitly defined by this StateBlock is applied to the renderer.
+         */
+        void bind();
+
+        /**
+         * Toggles blending.
+         *
+          * @param enabled true to enable, false to disable.
+         */
+        void setBlend(bool enabled);
+
+        /**
+         * Explicitly sets the source used in the blend function for this render state.
+         *
+         * Note that the blend function is only applied when blending is enabled.
+         *
+         * @param blend Specifies how the source blending factors are computed.
+         */
+        void setBlendSrc(Blend blend);
+
+        /**
+         * Explicitly sets the source used in the blend function for this render state.
+         *
+         * Note that the blend function is only applied when blending is enabled.
+         *
+         * @param blend Specifies how the destination blending factors are computed.
+         */
+        void setBlendDst(Blend blend);
+    
+        /**
+         * Explicitly enables or disables backface culling.
+         *
+         * @param enabled true to enable, false to disable.
+         */
+        void setCullFace(bool enabled);
+
+        /**
+         * Toggles depth testing.
+         *
+         * @param enabled true to enable, false to disable.
+         */
+        void setDepthTest(bool enabled);
+
+        /** 
+         * Toggles depth writing.
+         *
+         * @param enabled true to enable, false to disable.
+         */
+        void setDepthWrite(bool enabled);
+
+        /**
+         * Sets a render state from the given name and value strings.
+         *
+         * This method attempts to interpret the passed in strings as render state
+         * name and value. This is normally used when loading render states from
+         * material files.
+         *
+         * @param name Name of the render state to set.
+         * @param value Value of the specified render state.
+         */
+        void setState(const char* name, const char* value);
+
+    private:
+
+        /**
+         * Constructor.
+         */
+        StateBlock();
+
+        /**
+         * Copy constructor.
+         */
+        StateBlock(const StateBlock& copy);
+
+        /**
+         * Destructor.
+         */
+        ~StateBlock();
+
+        void bindNoRestore();
+
+        static void restore(long stateOverrideBits);
+
+        static void enableDepthWrite();
+
+        // States
+        bool _cullFaceEnabled;
+        bool _depthTestEnabled;
+        bool _depthWriteEnabled;
+        bool _blendEnabled;
+        Blend _blendSrc;
+        Blend _blendDst;
+        long _bits;
+
+        static StateBlock* _defaultState;
+    };
+
+    /**
+     * Returns a MaterialParameter for the specified name.
+     * 
+     * The returned MaterialParameter can be used to set values for the specified
+     * parameter name.
+     *
+     * @param name Material parameter (uniform) name.
+     * 
+     * @return A MaterialParameter for the specified name.
+     */
+    MaterialParameter* getParameter(const char* name) const;
+
+    /**
+     * Sets a material parameter auto-binding.
+     *
+     * @param name The name of the material parameter to store an auto-binding for.
+     * @param autoBinding A valid AutoBinding value.
+     */
+    void setParameterAutoBinding(const char* name, AutoBinding autoBinding);
+
+    /**
+     * Sets a material parameter auto-binding.
+     *
+     * This method parses the passed in autoBinding string and attempts to convert it
+     * to an AutoBinding enumeration value, which is then stored in this render state.
+     *
+     * @param name The name of the material parameter to store an auto-binding for.
+     * @param autoBinding A string matching one of the built-in AutoBinding enum constants.
+     */
+    void setParameterAutoBinding(const char* name, const char* autoBinding);
+
+    /**
+     * Sets the fixed-function render state of this object to the state contained
+     * in the specified StateBlock.
+     *
+     * The passed in StateBlock is stored in this RenderState object with an 
+     * increased reference count and released when either a different StateBlock
+     * is assigned, or when this RenderState object is destroyed.
+     *
+     * @param state The state block to set.
+     */
+    void setStateBlock(StateBlock* state);
+
+    /**
+     * Gets the fixed-function StateBlock for this RenderState object.
+     *
+     * The returned StateBlock is referenced by this RenderState and therefore
+     * should not be released by the user. To release a StateBlock for a
+     * RenderState, the setState(StateBlock*) method should be called, passing
+     * NULL. This removes the StateBlock and resets the fixed-function render
+     * state to the default state.
+     *
+     * It is legal to pass the returned StateBlock to another RenderState object.
+     * In this case, the StateBlock will be referenced by both RenderState objects
+     * and any changes to the StateBlock will be reflected in all objects
+     * that reference it.
+     *
+     * @return The StateBlock for this RenderState.
+     */
+    StateBlock* getStateBlock() const;
+
+    /**
+     * Registers a custom auto binding resolver.
+     *
+     * Implementing a custom auto binding reolver allows the set of built-in parameter auto
+     * bindings to be extended or overridden. Any parameter auto binding that is set on a
+     * material will be forwarded to any custom auto binding resolvers, in the order in which
+     * they are registered. If a registered resolver returns true (specifying that it handles
+     * the specified autoBinding), no further code will be exeucted for that autoBinding.
+     * This allows auto binding resolvers to not only implement new/custom binding strings,
+     * but it also lets them override existing/built-in ones. For this reason, you should
+     * ensure that you ONLY return true if you explicitly handle a custom auto binding; return
+     * false otherwise.
+     *
+     * Note that the custom resolver is called only once for a RenderState object when its
+     * node binding is initially set. This occurs when a material is initially bound to a
+     * Model that belongs to a Node. The resolver is NOT called each frame or each time
+     * the RenderState is bound. Therefore, when implementing custom auto bindings for values
+     * that change over time, the you should bind a method pointer onto the passed in
+     * MaterialParaemter using the MaterialParameter::bindValue mehtod. This way, the bound 
+     * method will be called each frame to set an updated value into the MaterialParameter.
+     *
+     * If no registered resolvers explicitly handle an auto binding, the binding will attempt
+     * to be resolved using the internal/built-in resolver, which is able to handle any
+     * auto bindings found in the RenderState::AutoBinding enumeration.
+     *
+     * @param callback Callback function for resolving parameter auto bindings.
+     * @script{ignore}
+     */
+    static void registerAutoBindingResolver(ResolveAutoBindingCallback callback);
+
+protected:
+
+    /**
+     * Constructor.
+     */
+    RenderState();
+
+    /**
+     * Destructor.
+     */
+    virtual ~RenderState();
+
+    /**
+     * Static initializer that is called during game startup.
+     */
+    static void initialize();
+
+    /**
+     * Static finalizer that is called during game shutdown.
+     */
+    static void finalize();
+
+    /**
+     * Sets the node that this render state is bound to.
+     *
+     * The specified node is used to apply auto-bindings for the render state.
+     * This is typically set to the node of the model that a material is 
+     * applied to.
+     *
+     * @param node The node to use for applying auto-bindings.
+     */
+    void setNodeBinding(Node* node);
+
+    /**
+     * Applies the specified custom auto-binding.
+     *
+     * @param uniformName Name of the shader uniform.
+     * @param autoBinding Name of the auto binding.s
+     */
+    void applyAutoBinding(const char* uniformName, const char* autoBinding);
+
+    /**
+     * Binds the render state for this RenderState and any of its parents, top-down, 
+     * for the given pass.
+     */
+    void bind(Pass* pass);
+
+    /**
+     * Returns the topmost RenderState in the hierarchy below the given RenderState.
+     */
+    RenderState* getTopmost(RenderState* below);
+
+    /**
+     * Copies the data from this RenderState into the given RenderState.
+     * 
+     * @param renderState The RenderState to copy the data to.
+     * @param context The clone context.
+     */
+    void cloneInto(RenderState* renderState, NodeCloneContext& context) const;
+
+private:
+
+    /**
+     * Hidden copy constructor.
+     */
+    RenderState(const RenderState& copy);
+
+    /**
+     * Hidden copy assignment operator.
+     */
+    RenderState& operator=(const RenderState&);
+
+protected:
+
+    /**
+     * Collection of MaterialParameter's to be applied to the gameplay::Effect.
+     */
+    mutable std::vector<MaterialParameter*> _parameters;
+
+    /**
+     * Map of parameter names to auto binding strings.
+     */
+    std::map<std::string, std::string> _autoBindings;
+
+    /**
+     * The Node bound to the RenderState.
+     */
+    Node* _nodeBinding;
+
+    /**
+     * The StateBlock of fixed-function render states that can be applied to the RenderState.
+     */
+    mutable StateBlock* _state;
+
+    /**
+     * The RenderState's parent.
+     */
+    RenderState* _parent;
+
+    /**
+     * Map of custom auto binding resolverss.
+     */
+    static std::vector<ResolveAutoBindingCallback> _customAutoBindingResolvers;
+};
+
+}
+
+// Include MaterialParameter after the Pass class declaration
+// to avoid an erroneous circular dependency during compilation.
+#include "MaterialParameter.h"
+
+#endif