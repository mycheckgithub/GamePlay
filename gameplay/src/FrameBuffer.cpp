/**
 * FrameBuffer.cpp
 */

#include "Base.h"
#include "FrameBuffer.h"

namespace gameplay
{

static unsigned int __maxRenderTargets = 0;
static std::vector<FrameBuffer*> __frameBuffers;
static FrameBufferHandle __defaultHandle = 0;
static FrameBufferHandle __currentHandle = 0;

FrameBuffer::FrameBuffer(const char* id, unsigned int width, unsigned int height) :
    _id(id ? id : ""), _width(width), _height(height), _handle(0), 
    _renderTargets(NULL), _depthStencilTarget(NULL)
{
}

FrameBuffer::~FrameBuffer()
{
    if (_renderTargets)
    {
        for (unsigned int i = 0; i < __maxRenderTargets; ++i)
        {
            if (_renderTargets[i])
            {
                SAFE_RELEASE(_renderTargets[i]);
            }
        }
        SAFE_DELETE_ARRAY(_renderTargets);
    }
    if (_depthStencilTarget)
    {
        SAFE_RELEASE(_depthStencilTarget);
    }

    // Release GL resource.
    if (_handle)
    {
        GL_ASSERT( glDeleteFramebuffers(1, &_handle) );
    }

    // Remove self from vector.
    std::vector<FrameBuffer*>::iterator it = std::find(__frameBuffers.begin(), __frameBuffers.end(), this);
    if (it != __frameBuffers.end())
    {
        __frameBuffers.erase(it);
    }
}

void FrameBuffer::initialize()
{
    // Query the current/initial FBO handle and store is as out 'default' frame buffer.
    // On many platforms this will simply be the zero (0) handle, but this is not always the case.
    GLint fbo;
    glGetIntegerv(GL_FRAMEBUFFER_BINDING, &fbo);
    __defaultHandle = (FrameBufferHandle)fbo;
    __currentHandle = __defaultHandle;

    // Query the max supported color attachments. This glGet operation is not supported
    // on GL ES 2.x, so if the define does not exist, assume a value of 1.
#ifdef GL_MAX_COLOR_ATTACHMENTS
        GLint val;
        GL_ASSERT( glGetIntegerv(GL_MAX_COLOR_ATTACHMENTS, &val) );
        __maxRenderTargets = (unsigned int)std::max(1, val);
#else
        __maxRenderTargets = 1;
#endif
}

FrameBuffer* FrameBuffer::create(const char* id)
{
    return create(id, 0, 0);
}

FrameBuffer* FrameBuffer::create(const char* id, unsigned int width, unsigned int height)
{
    // Call getMaxRenderTargets() to force __maxRenderTargets to be set
    getMaxRenderTargets();

    RenderTarget* renderTarget = NULL;
    if (width > 0 && height > 0)
    {
<<<<<<< HEAD
        if (!isPowerOfTwo(width) | !isPowerOfTwo(height))
        {
            GP_ERROR("Failed to create render target for frame buffer. Width and Height must be a power of 2.");
            return NULL;
        }

=======
>>>>>>> 2c863e71
        // Create a default RenderTarget with same ID.
        renderTarget = RenderTarget::create(id, width, height);
        if (renderTarget == NULL)
        {
            GP_ERROR("Failed to create render target for frame buffer.");
            return NULL;
        }
    }

    // Create the frame buffer
    GLuint handle = 0;
    GL_ASSERT( glGenFramebuffers(1, &handle) );
    FrameBuffer* frameBuffer = new FrameBuffer(id, width, height);
    frameBuffer->_handle = handle;
    
    // Create the render target array for the new frame buffer
    frameBuffer->_renderTargets = new RenderTarget*[__maxRenderTargets];
    memset(frameBuffer->_renderTargets, 0, sizeof(RenderTarget*) * __maxRenderTargets);

    if (renderTarget)
    {
        frameBuffer->setRenderTarget(renderTarget, 0);
        SAFE_RELEASE(renderTarget);
    }

    __frameBuffers.push_back(frameBuffer);

    return frameBuffer;
}

FrameBuffer* FrameBuffer::getFrameBuffer(const char* id)
{
    GP_ASSERT(id);

    // Search the vector for a matching ID.
    std::vector<FrameBuffer*>::const_iterator it;
    for (it = __frameBuffers.begin(); it < __frameBuffers.end(); it++)
    {
        FrameBuffer* fb = *it;
        GP_ASSERT(fb);
        if (strcmp(id, fb->getId()) == 0)
        {
            return fb;
        }
    }
    return NULL;
}

const char* FrameBuffer::getId() const
{
    return _id.c_str();
}

unsigned int FrameBuffer::getWidth() const
{
    return _width;
}

unsigned int FrameBuffer::getHeight() const
{
    return _height;
}

unsigned int FrameBuffer::getMaxRenderTargets()
{
    return __maxRenderTargets;
}

void FrameBuffer::setRenderTarget(RenderTarget* target, unsigned int index)
{
    GP_ASSERT(index < __maxRenderTargets);
    GP_ASSERT(_renderTargets);

    if (_renderTargets[index] == target)
    {
        // No change.
        return;
    }

    // Release our reference to the current RenderTarget at this index.
    SAFE_RELEASE(_renderTargets[index]);

    _renderTargets[index] = target;

    if (target)
    {
        GP_ASSERT( _renderTargets[index]->getTexture() );

        // This FrameBuffer now references the RenderTarget.
        target->addRef();

        // Now set this target as the color attachment corresponding to index.
        GL_ASSERT( glBindFramebuffer(GL_FRAMEBUFFER, _handle) );
        GLenum attachment = GL_COLOR_ATTACHMENT0 + index;
        GL_ASSERT( glFramebufferTexture2D(GL_FRAMEBUFFER, attachment, GL_TEXTURE_2D, _renderTargets[index]->getTexture()->getHandle(), 0) );
        GLenum fboStatus = glCheckFramebufferStatus(GL_FRAMEBUFFER);
        if (fboStatus != GL_FRAMEBUFFER_COMPLETE)
        {
            GP_ERROR("Framebuffer status incomplete: 0x%x", fboStatus);
        }

        // Restore the FBO binding
        GL_ASSERT( glBindFramebuffer(GL_FRAMEBUFFER, __currentHandle) );
    }
}

RenderTarget* FrameBuffer::getRenderTarget(unsigned int index) const
{
    GP_ASSERT(_renderTargets);
    if (index < __maxRenderTargets)
    {
        return _renderTargets[index];
    }

    return NULL;
}

void FrameBuffer::setDepthStencilTarget(DepthStencilTarget* target)
{
    if (_depthStencilTarget == target)
        return;

    // Release our existing depth stencil target.
    SAFE_RELEASE(_depthStencilTarget);

    _depthStencilTarget = target;

    if (target)
    {
        // The FrameBuffer now owns this DepthStencilTarget.
        target->addRef();

        // Now set this target as the color attachment corresponding to index.
        GL_ASSERT( glBindFramebuffer(GL_FRAMEBUFFER, _handle) );

        // Attach the render buffer to the framebuffer
        GL_ASSERT( glFramebufferRenderbuffer(GL_FRAMEBUFFER, GL_DEPTH_ATTACHMENT, GL_RENDERBUFFER, _depthStencilTarget->_renderBuffer) );
        if (target->getFormat() == DepthStencilTarget::DEPTH_STENCIL)
        {
            GL_ASSERT( glFramebufferRenderbuffer(GL_FRAMEBUFFER, GL_STENCIL_ATTACHMENT, GL_RENDERBUFFER, _depthStencilTarget->_renderBuffer) );
        }

        // Check the framebuffer is good to go.
        GLenum fboStatus = glCheckFramebufferStatus(GL_FRAMEBUFFER);
        if (fboStatus != GL_FRAMEBUFFER_COMPLETE)
        {
            GP_ERROR("Framebuffer status incomplete: 0x%x", fboStatus);
        }

        // Restore the FBO binding
        GL_ASSERT( glBindFramebuffer(GL_FRAMEBUFFER, __currentHandle) );
    }
}

DepthStencilTarget* FrameBuffer::getDepthStencilTarget() const
{
    return _depthStencilTarget;
}

void FrameBuffer::bind()
{
    // Bind this FrameBuffer for rendering.
    GL_ASSERT( glBindFramebuffer(GL_FRAMEBUFFER, _handle) );

    // Update the current FBO handle
    __currentHandle = _handle;
}

void FrameBuffer::bindDefault()
{
    GL_ASSERT( glBindFramebuffer(GL_FRAMEBUFFER, __defaultHandle) );
<<<<<<< HEAD

    // Update the current FBO handle
    __currentHandle = __defaultHandle;
}
=======
>>>>>>> 2c863e71

    // Update the current FBO handle
    __currentHandle = __defaultHandle;
}


}
<|MERGE_RESOLUTION|>--- conflicted
+++ resolved
@@ -1,280 +1,264 @@
-/**
- * FrameBuffer.cpp
- */
-
-#include "Base.h"
-#include "FrameBuffer.h"
-
-namespace gameplay
-{
-
-static unsigned int __maxRenderTargets = 0;
-static std::vector<FrameBuffer*> __frameBuffers;
-static FrameBufferHandle __defaultHandle = 0;
-static FrameBufferHandle __currentHandle = 0;
-
-FrameBuffer::FrameBuffer(const char* id, unsigned int width, unsigned int height) :
-    _id(id ? id : ""), _width(width), _height(height), _handle(0), 
-    _renderTargets(NULL), _depthStencilTarget(NULL)
-{
-}
-
-FrameBuffer::~FrameBuffer()
-{
-    if (_renderTargets)
-    {
-        for (unsigned int i = 0; i < __maxRenderTargets; ++i)
-        {
-            if (_renderTargets[i])
-            {
-                SAFE_RELEASE(_renderTargets[i]);
-            }
-        }
-        SAFE_DELETE_ARRAY(_renderTargets);
-    }
-    if (_depthStencilTarget)
-    {
-        SAFE_RELEASE(_depthStencilTarget);
-    }
-
-    // Release GL resource.
-    if (_handle)
-    {
-        GL_ASSERT( glDeleteFramebuffers(1, &_handle) );
-    }
-
-    // Remove self from vector.
-    std::vector<FrameBuffer*>::iterator it = std::find(__frameBuffers.begin(), __frameBuffers.end(), this);
-    if (it != __frameBuffers.end())
-    {
-        __frameBuffers.erase(it);
-    }
-}
-
-void FrameBuffer::initialize()
-{
-    // Query the current/initial FBO handle and store is as out 'default' frame buffer.
-    // On many platforms this will simply be the zero (0) handle, but this is not always the case.
-    GLint fbo;
-    glGetIntegerv(GL_FRAMEBUFFER_BINDING, &fbo);
-    __defaultHandle = (FrameBufferHandle)fbo;
-    __currentHandle = __defaultHandle;
-
-    // Query the max supported color attachments. This glGet operation is not supported
-    // on GL ES 2.x, so if the define does not exist, assume a value of 1.
-#ifdef GL_MAX_COLOR_ATTACHMENTS
-        GLint val;
-        GL_ASSERT( glGetIntegerv(GL_MAX_COLOR_ATTACHMENTS, &val) );
-        __maxRenderTargets = (unsigned int)std::max(1, val);
-#else
-        __maxRenderTargets = 1;
-#endif
-}
-
-FrameBuffer* FrameBuffer::create(const char* id)
-{
-    return create(id, 0, 0);
-}
-
-FrameBuffer* FrameBuffer::create(const char* id, unsigned int width, unsigned int height)
-{
-    // Call getMaxRenderTargets() to force __maxRenderTargets to be set
-    getMaxRenderTargets();
-
-    RenderTarget* renderTarget = NULL;
-    if (width > 0 && height > 0)
-    {
-<<<<<<< HEAD
-        if (!isPowerOfTwo(width) | !isPowerOfTwo(height))
-        {
-            GP_ERROR("Failed to create render target for frame buffer. Width and Height must be a power of 2.");
-            return NULL;
-        }
-
-=======
->>>>>>> 2c863e71
-        // Create a default RenderTarget with same ID.
-        renderTarget = RenderTarget::create(id, width, height);
-        if (renderTarget == NULL)
-        {
-            GP_ERROR("Failed to create render target for frame buffer.");
-            return NULL;
-        }
-    }
-
-    // Create the frame buffer
-    GLuint handle = 0;
-    GL_ASSERT( glGenFramebuffers(1, &handle) );
-    FrameBuffer* frameBuffer = new FrameBuffer(id, width, height);
-    frameBuffer->_handle = handle;
-    
-    // Create the render target array for the new frame buffer
-    frameBuffer->_renderTargets = new RenderTarget*[__maxRenderTargets];
-    memset(frameBuffer->_renderTargets, 0, sizeof(RenderTarget*) * __maxRenderTargets);
-
-    if (renderTarget)
-    {
-        frameBuffer->setRenderTarget(renderTarget, 0);
-        SAFE_RELEASE(renderTarget);
-    }
-
-    __frameBuffers.push_back(frameBuffer);
-
-    return frameBuffer;
-}
-
-FrameBuffer* FrameBuffer::getFrameBuffer(const char* id)
-{
-    GP_ASSERT(id);
-
-    // Search the vector for a matching ID.
-    std::vector<FrameBuffer*>::const_iterator it;
-    for (it = __frameBuffers.begin(); it < __frameBuffers.end(); it++)
-    {
-        FrameBuffer* fb = *it;
-        GP_ASSERT(fb);
-        if (strcmp(id, fb->getId()) == 0)
-        {
-            return fb;
-        }
-    }
-    return NULL;
-}
-
-const char* FrameBuffer::getId() const
-{
-    return _id.c_str();
-}
-
-unsigned int FrameBuffer::getWidth() const
-{
-    return _width;
-}
-
-unsigned int FrameBuffer::getHeight() const
-{
-    return _height;
-}
-
-unsigned int FrameBuffer::getMaxRenderTargets()
-{
-    return __maxRenderTargets;
-}
-
-void FrameBuffer::setRenderTarget(RenderTarget* target, unsigned int index)
-{
-    GP_ASSERT(index < __maxRenderTargets);
-    GP_ASSERT(_renderTargets);
-
-    if (_renderTargets[index] == target)
-    {
-        // No change.
-        return;
-    }
-
-    // Release our reference to the current RenderTarget at this index.
-    SAFE_RELEASE(_renderTargets[index]);
-
-    _renderTargets[index] = target;
-
-    if (target)
-    {
-        GP_ASSERT( _renderTargets[index]->getTexture() );
-
-        // This FrameBuffer now references the RenderTarget.
-        target->addRef();
-
-        // Now set this target as the color attachment corresponding to index.
-        GL_ASSERT( glBindFramebuffer(GL_FRAMEBUFFER, _handle) );
-        GLenum attachment = GL_COLOR_ATTACHMENT0 + index;
-        GL_ASSERT( glFramebufferTexture2D(GL_FRAMEBUFFER, attachment, GL_TEXTURE_2D, _renderTargets[index]->getTexture()->getHandle(), 0) );
-        GLenum fboStatus = glCheckFramebufferStatus(GL_FRAMEBUFFER);
-        if (fboStatus != GL_FRAMEBUFFER_COMPLETE)
-        {
-            GP_ERROR("Framebuffer status incomplete: 0x%x", fboStatus);
-        }
-
-        // Restore the FBO binding
-        GL_ASSERT( glBindFramebuffer(GL_FRAMEBUFFER, __currentHandle) );
-    }
-}
-
-RenderTarget* FrameBuffer::getRenderTarget(unsigned int index) const
-{
-    GP_ASSERT(_renderTargets);
-    if (index < __maxRenderTargets)
-    {
-        return _renderTargets[index];
-    }
-
-    return NULL;
-}
-
-void FrameBuffer::setDepthStencilTarget(DepthStencilTarget* target)
-{
-    if (_depthStencilTarget == target)
-        return;
-
-    // Release our existing depth stencil target.
-    SAFE_RELEASE(_depthStencilTarget);
-
-    _depthStencilTarget = target;
-
-    if (target)
-    {
-        // The FrameBuffer now owns this DepthStencilTarget.
-        target->addRef();
-
-        // Now set this target as the color attachment corresponding to index.
-        GL_ASSERT( glBindFramebuffer(GL_FRAMEBUFFER, _handle) );
-
-        // Attach the render buffer to the framebuffer
-        GL_ASSERT( glFramebufferRenderbuffer(GL_FRAMEBUFFER, GL_DEPTH_ATTACHMENT, GL_RENDERBUFFER, _depthStencilTarget->_renderBuffer) );
-        if (target->getFormat() == DepthStencilTarget::DEPTH_STENCIL)
-        {
-            GL_ASSERT( glFramebufferRenderbuffer(GL_FRAMEBUFFER, GL_STENCIL_ATTACHMENT, GL_RENDERBUFFER, _depthStencilTarget->_renderBuffer) );
-        }
-
-        // Check the framebuffer is good to go.
-        GLenum fboStatus = glCheckFramebufferStatus(GL_FRAMEBUFFER);
-        if (fboStatus != GL_FRAMEBUFFER_COMPLETE)
-        {
-            GP_ERROR("Framebuffer status incomplete: 0x%x", fboStatus);
-        }
-
-        // Restore the FBO binding
-        GL_ASSERT( glBindFramebuffer(GL_FRAMEBUFFER, __currentHandle) );
-    }
-}
-
-DepthStencilTarget* FrameBuffer::getDepthStencilTarget() const
-{
-    return _depthStencilTarget;
-}
-
-void FrameBuffer::bind()
-{
-    // Bind this FrameBuffer for rendering.
-    GL_ASSERT( glBindFramebuffer(GL_FRAMEBUFFER, _handle) );
-
-    // Update the current FBO handle
-    __currentHandle = _handle;
-}
-
-void FrameBuffer::bindDefault()
-{
-    GL_ASSERT( glBindFramebuffer(GL_FRAMEBUFFER, __defaultHandle) );
-<<<<<<< HEAD
-
-    // Update the current FBO handle
-    __currentHandle = __defaultHandle;
-}
-=======
->>>>>>> 2c863e71
-
-    // Update the current FBO handle
-    __currentHandle = __defaultHandle;
-}
-
-
-}
+/**
+ * FrameBuffer.cpp
+ */
+
+#include "Base.h"
+#include "FrameBuffer.h"
+
+namespace gameplay
+{
+
+static unsigned int __maxRenderTargets = 0;
+static std::vector<FrameBuffer*> __frameBuffers;
+static FrameBufferHandle __defaultHandle = 0;
+static FrameBufferHandle __currentHandle = 0;
+
+FrameBuffer::FrameBuffer(const char* id, unsigned int width, unsigned int height) :
+    _id(id ? id : ""), _width(width), _height(height), _handle(0), 
+    _renderTargets(NULL), _depthStencilTarget(NULL)
+{
+}
+
+FrameBuffer::~FrameBuffer()
+{
+    if (_renderTargets)
+    {
+        for (unsigned int i = 0; i < __maxRenderTargets; ++i)
+        {
+            if (_renderTargets[i])
+            {
+                SAFE_RELEASE(_renderTargets[i]);
+            }
+        }
+        SAFE_DELETE_ARRAY(_renderTargets);
+    }
+    if (_depthStencilTarget)
+    {
+        SAFE_RELEASE(_depthStencilTarget);
+    }
+
+    // Release GL resource.
+    if (_handle)
+    {
+        GL_ASSERT( glDeleteFramebuffers(1, &_handle) );
+    }
+
+    // Remove self from vector.
+    std::vector<FrameBuffer*>::iterator it = std::find(__frameBuffers.begin(), __frameBuffers.end(), this);
+    if (it != __frameBuffers.end())
+    {
+        __frameBuffers.erase(it);
+    }
+}
+
+void FrameBuffer::initialize()
+{
+    // Query the current/initial FBO handle and store is as out 'default' frame buffer.
+    // On many platforms this will simply be the zero (0) handle, but this is not always the case.
+    GLint fbo;
+    glGetIntegerv(GL_FRAMEBUFFER_BINDING, &fbo);
+    __defaultHandle = (FrameBufferHandle)fbo;
+    __currentHandle = __defaultHandle;
+
+    // Query the max supported color attachments. This glGet operation is not supported
+    // on GL ES 2.x, so if the define does not exist, assume a value of 1.
+#ifdef GL_MAX_COLOR_ATTACHMENTS
+        GLint val;
+        GL_ASSERT( glGetIntegerv(GL_MAX_COLOR_ATTACHMENTS, &val) );
+        __maxRenderTargets = (unsigned int)std::max(1, val);
+#else
+        __maxRenderTargets = 1;
+#endif
+}
+
+FrameBuffer* FrameBuffer::create(const char* id)
+{
+    return create(id, 0, 0);
+}
+
+FrameBuffer* FrameBuffer::create(const char* id, unsigned int width, unsigned int height)
+{
+    // Call getMaxRenderTargets() to force __maxRenderTargets to be set
+    getMaxRenderTargets();
+
+    RenderTarget* renderTarget = NULL;
+    if (width > 0 && height > 0)
+    {
+        // Create a default RenderTarget with same ID.
+        renderTarget = RenderTarget::create(id, width, height);
+        if (renderTarget == NULL)
+        {
+            GP_ERROR("Failed to create render target for frame buffer.");
+            return NULL;
+        }
+    }
+
+    // Create the frame buffer
+    GLuint handle = 0;
+    GL_ASSERT( glGenFramebuffers(1, &handle) );
+    FrameBuffer* frameBuffer = new FrameBuffer(id, width, height);
+    frameBuffer->_handle = handle;
+    
+    // Create the render target array for the new frame buffer
+    frameBuffer->_renderTargets = new RenderTarget*[__maxRenderTargets];
+    memset(frameBuffer->_renderTargets, 0, sizeof(RenderTarget*) * __maxRenderTargets);
+
+    if (renderTarget)
+    {
+        frameBuffer->setRenderTarget(renderTarget, 0);
+        SAFE_RELEASE(renderTarget);
+    }
+
+    __frameBuffers.push_back(frameBuffer);
+
+    return frameBuffer;
+}
+
+FrameBuffer* FrameBuffer::getFrameBuffer(const char* id)
+{
+    GP_ASSERT(id);
+
+    // Search the vector for a matching ID.
+    std::vector<FrameBuffer*>::const_iterator it;
+    for (it = __frameBuffers.begin(); it < __frameBuffers.end(); it++)
+    {
+        FrameBuffer* fb = *it;
+        GP_ASSERT(fb);
+        if (strcmp(id, fb->getId()) == 0)
+        {
+            return fb;
+        }
+    }
+    return NULL;
+}
+
+const char* FrameBuffer::getId() const
+{
+    return _id.c_str();
+}
+
+unsigned int FrameBuffer::getWidth() const
+{
+    return _width;
+}
+
+unsigned int FrameBuffer::getHeight() const
+{
+    return _height;
+}
+
+unsigned int FrameBuffer::getMaxRenderTargets()
+{
+    return __maxRenderTargets;
+}
+
+void FrameBuffer::setRenderTarget(RenderTarget* target, unsigned int index)
+{
+    GP_ASSERT(index < __maxRenderTargets);
+    GP_ASSERT(_renderTargets);
+
+    if (_renderTargets[index] == target)
+    {
+        // No change.
+        return;
+    }
+
+    // Release our reference to the current RenderTarget at this index.
+    SAFE_RELEASE(_renderTargets[index]);
+
+    _renderTargets[index] = target;
+
+    if (target)
+    {
+        GP_ASSERT( _renderTargets[index]->getTexture() );
+
+        // This FrameBuffer now references the RenderTarget.
+        target->addRef();
+
+        // Now set this target as the color attachment corresponding to index.
+        GL_ASSERT( glBindFramebuffer(GL_FRAMEBUFFER, _handle) );
+        GLenum attachment = GL_COLOR_ATTACHMENT0 + index;
+        GL_ASSERT( glFramebufferTexture2D(GL_FRAMEBUFFER, attachment, GL_TEXTURE_2D, _renderTargets[index]->getTexture()->getHandle(), 0) );
+        GLenum fboStatus = glCheckFramebufferStatus(GL_FRAMEBUFFER);
+        if (fboStatus != GL_FRAMEBUFFER_COMPLETE)
+        {
+            GP_ERROR("Framebuffer status incomplete: 0x%x", fboStatus);
+        }
+
+        // Restore the FBO binding
+        GL_ASSERT( glBindFramebuffer(GL_FRAMEBUFFER, __currentHandle) );
+    }
+}
+
+RenderTarget* FrameBuffer::getRenderTarget(unsigned int index) const
+{
+    GP_ASSERT(_renderTargets);
+    if (index < __maxRenderTargets)
+    {
+        return _renderTargets[index];
+    }
+
+    return NULL;
+}
+
+void FrameBuffer::setDepthStencilTarget(DepthStencilTarget* target)
+{
+    if (_depthStencilTarget == target)
+        return;
+
+    // Release our existing depth stencil target.
+    SAFE_RELEASE(_depthStencilTarget);
+
+    _depthStencilTarget = target;
+
+    if (target)
+    {
+        // The FrameBuffer now owns this DepthStencilTarget.
+        target->addRef();
+
+        // Now set this target as the color attachment corresponding to index.
+        GL_ASSERT( glBindFramebuffer(GL_FRAMEBUFFER, _handle) );
+
+        // Attach the render buffer to the framebuffer
+        GL_ASSERT( glFramebufferRenderbuffer(GL_FRAMEBUFFER, GL_DEPTH_ATTACHMENT, GL_RENDERBUFFER, _depthStencilTarget->_renderBuffer) );
+        if (target->getFormat() == DepthStencilTarget::DEPTH_STENCIL)
+        {
+            GL_ASSERT( glFramebufferRenderbuffer(GL_FRAMEBUFFER, GL_STENCIL_ATTACHMENT, GL_RENDERBUFFER, _depthStencilTarget->_renderBuffer) );
+        }
+
+        // Check the framebuffer is good to go.
+        GLenum fboStatus = glCheckFramebufferStatus(GL_FRAMEBUFFER);
+        if (fboStatus != GL_FRAMEBUFFER_COMPLETE)
+        {
+            GP_ERROR("Framebuffer status incomplete: 0x%x", fboStatus);
+        }
+
+        // Restore the FBO binding
+        GL_ASSERT( glBindFramebuffer(GL_FRAMEBUFFER, __currentHandle) );
+    }
+}
+
+DepthStencilTarget* FrameBuffer::getDepthStencilTarget() const
+{
+    return _depthStencilTarget;
+}
+
+void FrameBuffer::bind()
+{
+    // Bind this FrameBuffer for rendering.
+    GL_ASSERT( glBindFramebuffer(GL_FRAMEBUFFER, _handle) );
+
+    // Update the current FBO handle
+    __currentHandle = _handle;
+}
+
+void FrameBuffer::bindDefault()
+{
+    GL_ASSERT( glBindFramebuffer(GL_FRAMEBUFFER, __defaultHandle) );
+
+    // Update the current FBO handle
+    __currentHandle = __defaultHandle;
+}
+
+
+}