#include "Base.h"
#include "lua_ControlState.h"

namespace gameplay
{

static const char* enumStringEmpty = "";

static const char* luaEnumString_ControlState_NORMAL = "NORMAL";
static const char* luaEnumString_ControlState_FOCUS = "FOCUS";
static const char* luaEnumString_ControlState_ACTIVE = "ACTIVE";
static const char* luaEnumString_ControlState_DISABLED = "DISABLED";
static const char* luaEnumString_ControlState_HOVER = "HOVER";

Control::State lua_enumFromString_ControlState(const char* s)
{
    if (strcmp(s, luaEnumString_ControlState_NORMAL) == 0)
        return Control::NORMAL;
    if (strcmp(s, luaEnumString_ControlState_FOCUS) == 0)
        return Control::FOCUS;
    if (strcmp(s, luaEnumString_ControlState_ACTIVE) == 0)
        return Control::ACTIVE;
    if (strcmp(s, luaEnumString_ControlState_DISABLED) == 0)
        return Control::DISABLED;
<<<<<<< HEAD
=======
    if (strcmp(s, luaEnumString_ControlState_HOVER) == 0)
        return Control::HOVER;
    GP_ERROR("Invalid enumeration value '%s' for enumeration Control::State.", s);
>>>>>>> f29ebf2f
    return Control::NORMAL;
}

const char* lua_stringFromEnum_ControlState(Control::State e)
{
    if (e == Control::NORMAL)
        return luaEnumString_ControlState_NORMAL;
    if (e == Control::FOCUS)
        return luaEnumString_ControlState_FOCUS;
    if (e == Control::ACTIVE)
        return luaEnumString_ControlState_ACTIVE;
    if (e == Control::DISABLED)
        return luaEnumString_ControlState_DISABLED;
<<<<<<< HEAD
=======
    if (e == Control::HOVER)
        return luaEnumString_ControlState_HOVER;
    GP_ERROR("Invalid enumeration value '%d' for enumeration Control::State.", e);
>>>>>>> f29ebf2f
    return enumStringEmpty;
}

}

<|MERGE_RESOLUTION|>--- conflicted
+++ resolved
@@ -1,54 +1,48 @@
-#include "Base.h"
-#include "lua_ControlState.h"
-
-namespace gameplay
-{
-
-static const char* enumStringEmpty = "";
-
-static const char* luaEnumString_ControlState_NORMAL = "NORMAL";
-static const char* luaEnumString_ControlState_FOCUS = "FOCUS";
-static const char* luaEnumString_ControlState_ACTIVE = "ACTIVE";
-static const char* luaEnumString_ControlState_DISABLED = "DISABLED";
-static const char* luaEnumString_ControlState_HOVER = "HOVER";
-
-Control::State lua_enumFromString_ControlState(const char* s)
-{
-    if (strcmp(s, luaEnumString_ControlState_NORMAL) == 0)
-        return Control::NORMAL;
-    if (strcmp(s, luaEnumString_ControlState_FOCUS) == 0)
-        return Control::FOCUS;
-    if (strcmp(s, luaEnumString_ControlState_ACTIVE) == 0)
-        return Control::ACTIVE;
-    if (strcmp(s, luaEnumString_ControlState_DISABLED) == 0)
-        return Control::DISABLED;
-<<<<<<< HEAD
-=======
-    if (strcmp(s, luaEnumString_ControlState_HOVER) == 0)
-        return Control::HOVER;
-    GP_ERROR("Invalid enumeration value '%s' for enumeration Control::State.", s);
->>>>>>> f29ebf2f
-    return Control::NORMAL;
-}
-
-const char* lua_stringFromEnum_ControlState(Control::State e)
-{
-    if (e == Control::NORMAL)
-        return luaEnumString_ControlState_NORMAL;
-    if (e == Control::FOCUS)
-        return luaEnumString_ControlState_FOCUS;
-    if (e == Control::ACTIVE)
-        return luaEnumString_ControlState_ACTIVE;
-    if (e == Control::DISABLED)
-        return luaEnumString_ControlState_DISABLED;
-<<<<<<< HEAD
-=======
-    if (e == Control::HOVER)
-        return luaEnumString_ControlState_HOVER;
-    GP_ERROR("Invalid enumeration value '%d' for enumeration Control::State.", e);
->>>>>>> f29ebf2f
-    return enumStringEmpty;
-}
-
-}
-
+#include "Base.h"
+#include "lua_ControlState.h"
+
+namespace gameplay
+{
+
+static const char* enumStringEmpty = "";
+
+static const char* luaEnumString_ControlState_NORMAL = "NORMAL";
+static const char* luaEnumString_ControlState_FOCUS = "FOCUS";
+static const char* luaEnumString_ControlState_ACTIVE = "ACTIVE";
+static const char* luaEnumString_ControlState_DISABLED = "DISABLED";
+static const char* luaEnumString_ControlState_HOVER = "HOVER";
+
+Control::State lua_enumFromString_ControlState(const char* s)
+{
+    if (strcmp(s, luaEnumString_ControlState_NORMAL) == 0)
+        return Control::NORMAL;
+    if (strcmp(s, luaEnumString_ControlState_FOCUS) == 0)
+        return Control::FOCUS;
+    if (strcmp(s, luaEnumString_ControlState_ACTIVE) == 0)
+        return Control::ACTIVE;
+    if (strcmp(s, luaEnumString_ControlState_DISABLED) == 0)
+        return Control::DISABLED;
+    if (strcmp(s, luaEnumString_ControlState_HOVER) == 0)
+        return Control::HOVER;
+    GP_ERROR("Invalid enumeration value '%s' for enumeration Control::State.", s);
+    return Control::NORMAL;
+}
+
+const char* lua_stringFromEnum_ControlState(Control::State e)
+{
+    if (e == Control::NORMAL)
+        return luaEnumString_ControlState_NORMAL;
+    if (e == Control::FOCUS)
+        return luaEnumString_ControlState_FOCUS;
+    if (e == Control::ACTIVE)
+        return luaEnumString_ControlState_ACTIVE;
+    if (e == Control::DISABLED)
+        return luaEnumString_ControlState_DISABLED;
+    if (e == Control::HOVER)
+        return luaEnumString_ControlState_HOVER;
+    GP_ERROR("Invalid enumeration value '%d' for enumeration Control::State.", e);
+    return enumStringEmpty;
+}
+
+}
+