#include "Base.h"
#include "FileSystem.h"
#include "ScriptController.h"

#ifndef NO_LUA_BINDINGS
#include "lua/lua_all_bindings.h"
#endif

#define GENERATE_LUA_GET_POINTER(type, checkFunc) \
    ScriptController* sc = Game::getInstance()->getScriptController(); \
    /* Check that the parameter is the correct type. */ \
    if (!lua_istable(sc->_lua, index)) \
    { \
        if (lua_islightuserdata(sc->_lua, index)) \
            return LuaArray<type>((type*)lua_touserdata(sc->_lua, index)); \
        lua_pushfstring(sc->_lua, "Expected a " #type " pointer (an array represented as a Lua table), got '%s' instead.", \
            luaL_typename(sc->_lua, index)); \
        lua_error(sc->_lua); \
        return LuaArray<type>((type*)NULL); \
    } \
    \
    /* Get the size of the array. */ \
    lua_len(sc->_lua, index); \
    int size = luaL_checkint(sc->_lua, -1); \
    if (size <= 0) \
        return LuaArray<type>((type*)NULL); \
    \
    /* Declare a LuaArray to store the values. */ \
    LuaArray<type> arr(size); \
    \
    /* Push the first key. */ \
    lua_pushnil(sc->_lua); \
    int i = 0; \
    for (; lua_next(sc->_lua, index) != 0 && i < size; i++) \
    { \
        arr[i] = (checkFunc(sc->_lua, -1)); \
        \
        /* Remove the value we just retrieved, but leave the key for the next iteration. */ \
        lua_pop(sc->_lua, 1); \
    } \
    \
    return arr

#define PUSH_NESTED_VARIABLE(name, defaultValue) \
    int top = lua_gettop(_lua); \
    if (!getNestedVariable(_lua, (name))) \
    { \
        lua_settop(_lua, top); \
        return (defaultValue); \
    }

#define POP_NESTED_VARIABLE() \
    lua_settop(_lua, top)

/**
 * Pushes onto the stack, the value of the global 'name' or the nested table value if 'name' is a '.' separated 
 * list of tables of the form "A.B.C.D", where A, B and C are tables and D is a variable name in the table C.
 * 
 * If 'name' does not contain any '.' then it is assumed to be the name of a global variable.
 * 
 * This function will not restore the stack if there is an error.
 * 
 * @param lua  The Lua state.
 * @param name The name of a global variable or a '.' separated list of nested tables ending with a variable name.
 *             The name value may be in the format "A.B.C.D" where A is a table and B, C are child tables.
 *             D is any type, which will be accessed by the calling function.
 * 
 * @return True if the tables were pushed on the stack or the global variable was pushed. Returns false on error.
 */
static bool getNestedVariable(lua_State* lua, const char* name)
{
    if (strchr(name, '.') == NULL)
    {
        lua_getglobal(lua, name);
        return true;
    }
    static std::string str;
    // Copy the input string to a std::string so we can modify it because 
    // some of the Lua functions require NULL terminated c-strings.
    str.assign(name);

    // Find the first table, which will be a global variable.
    char* start = const_cast<char*>(str.c_str());
    char* end = strchr(start, '.');
    if (end == NULL)
    {
        return false;
    }
    ++end;
    *(end - 1) = '\0';
    lua_getglobal(lua, start);
    *(end - 1) = '.';
    if (!lua_istable(lua, -1))
    {
        return false;
    }
    // Push the nested tables
    for (;;)
    {
        start = end;
        end = strchr(start, '.');
        if (end == NULL || *end == '\0')
        {
            // push the last variable
            lua_pushstring(lua, start);
            lua_gettable(lua, -2);
            return true;
        }
        else
        {
            // Push the next table
            *end = '\0';
            lua_pushstring(lua, start);
            *end = '.';
            lua_gettable(lua, -2);
            if (!lua_istable(lua, -1))
            {
                return false;
            }
            ++end;
            if (*end == '.')
            {
                return false;
            }
        }
    }
    return false;
}

namespace gameplay
{

extern void splitURL(const std::string& url, std::string* file, std::string* id);

void ScriptUtil::registerLibrary(const char* name, const luaL_Reg* functions)
{
    ScriptController* sc = Game::getInstance()->getScriptController();
    lua_newtable(sc->_lua);

    // Go through the list of functions and add them to the table.
    const luaL_Reg* iter = functions;
    for (; iter && iter->name; iter++)
    {
        lua_pushcfunction(sc->_lua, iter->func);
        lua_setfield(sc->_lua, -2, iter->name);
    }

    lua_setglobal(sc->_lua, name);
}

void ScriptUtil::registerConstantBool(const std::string& name, bool value, const std::vector<std::string>& scopePath)
{
    ScriptController* sc = Game::getInstance()->getScriptController();

    // If the constant is within a scope, get the correct parent 
    // table on the stack before setting its value.
    if (!scopePath.empty())
    {
        lua_getglobal(sc->_lua, scopePath[0].c_str());
        for (unsigned int i = 1; i < scopePath.size(); i++)
        {
            lua_pushstring(sc->_lua, scopePath[i].c_str());
            lua_gettable(sc->_lua, -2);
        }
        
        // Add the constant to the parent table.
        lua_pushboolean(sc->_lua, value);
        lua_setfield(sc->_lua, -2, name.c_str());

        // Pop all the parent tables off the stack.
        int size = (int)scopePath.size();
        lua_pop(sc->_lua, size);
    }
    else
    {
        // TODO: Currently unsupported (we don't parse for this yet).
        // If the constant is global, add it to the global table.
        lua_pushboolean(sc->_lua, value);
        lua_pushvalue(sc->_lua, -1);
        lua_setglobal(sc->_lua, name.c_str());
    }
}

void ScriptUtil::registerConstantNumber(const std::string& name, double value, const std::vector<std::string>& scopePath)
{
    ScriptController* sc = Game::getInstance()->getScriptController();

    // If the constant is within a scope, get the correct parent 
    // table on the stack before setting its value.
    if (!scopePath.empty())
    {
        lua_getglobal(sc->_lua, scopePath[0].c_str());
        for (unsigned int i = 1; i < scopePath.size(); i++)
        {
            lua_pushstring(sc->_lua, scopePath[i].c_str());
            lua_gettable(sc->_lua, -2);
        }
        
        // Add the constant to the parent table.
        lua_pushnumber(sc->_lua, value);
        lua_setfield(sc->_lua, -2, name.c_str());

        // Pop all the parent tables off the stack.
        int size = (int)scopePath.size();
        lua_pop(sc->_lua, size);
    }
    else
    {
        // TODO: Currently unsupported (we don't parse for this yet).
        // If the constant is global, add it to the global table.
        lua_pushnumber(sc->_lua, value);
        lua_pushvalue(sc->_lua, -1);
        lua_setglobal(sc->_lua, name.c_str());
    }
}

void ScriptUtil::registerConstantString(const std::string& name, const std::string& value, const std::vector<std::string>& scopePath)
{
    ScriptController* sc = Game::getInstance()->getScriptController();

    // If the constant is within a scope, get the correct parent 
    // table on the stack before setting its value.
    if (!scopePath.empty())
    {
        lua_getglobal(sc->_lua, scopePath[0].c_str());
        for (unsigned int i = 1; i < scopePath.size(); i++)
        {
            lua_pushstring(sc->_lua, scopePath[i].c_str());
            lua_gettable(sc->_lua, -2);
        }
        
        // Add the constant to the parent table.
        lua_pushstring(sc->_lua, value.c_str());
        lua_setfield(sc->_lua, -2, name.c_str());

        // Pop all the parent tables off the stack.
        int size = (int)scopePath.size();
        lua_pop(sc->_lua, size);
    }
    else
    {
        // TODO: Currently unsupported (we don't parse for this yet).
        // If the constant is global, add it to the global table.
        lua_pushstring(sc->_lua, value.c_str());
        lua_pushvalue(sc->_lua, -1);
        lua_setglobal(sc->_lua, name.c_str());
    }
}

void ScriptUtil::registerClass(const char* name, const luaL_Reg* members, lua_CFunction newFunction, 
    lua_CFunction deleteFunction, const luaL_Reg* statics,  const std::vector<std::string>& scopePath)
{
    ScriptController* sc = Game::getInstance()->getScriptController();

    // If the type is an inner type, get the correct parent 
    // table on the stack before creating the table for the class.
    if (!scopePath.empty())
    {
        std::string tablename = name;

        // Strip off the scope path part of the name.
        lua_getglobal(sc->_lua, scopePath[0].c_str());
        std::size_t index = tablename.find(scopePath[0]);
        if (index != std::string::npos)
            tablename = tablename.substr(index + scopePath[0].size());
        
        for (unsigned int i = 1; i < scopePath.size(); i++)
        {
            lua_pushstring(sc->_lua, scopePath[i].c_str());
            lua_gettable(sc->_lua, -2);

            index = tablename.find(scopePath[i]);
            if (index != std::string::npos)
                tablename = tablename.substr(index + scopePath[i].size());
        }

        lua_pushstring(sc->_lua, tablename.c_str());
        lua_newtable(sc->_lua);
    }
    else
    {
        // If the type is not an inner type, set it as a global table.
        lua_newtable(sc->_lua);
        lua_pushvalue(sc->_lua, -1);
        lua_setglobal(sc->_lua, name);
    }
    
    // Create the metatable and populate it with the member functions.
    lua_pushliteral(sc->_lua, "__metatable");
    luaL_newmetatable(sc->_lua, name);
    if (members)
        luaL_setfuncs(sc->_lua, members, 0);
    lua_pushstring(sc->_lua, "__index");
    lua_pushvalue(sc->_lua, -2);
    lua_settable(sc->_lua, -3);

    // Add the delete function if it was specified.
    if (deleteFunction)
    {
        lua_pushstring(sc->_lua, "__gc");
        lua_pushcfunction(sc->_lua, deleteFunction);
        lua_settable(sc->_lua, -3);
    }

    // Set the metatable on the main table.
    lua_settable(sc->_lua, -3);
    
    // Populate the main table with the static functions.
    if (statics)
        luaL_setfuncs(sc->_lua, statics, 0);

    // Set the new function(s) for the class.
    if (newFunction)
    {
        lua_pushliteral(sc->_lua, "new");
        lua_pushcfunction(sc->_lua, newFunction);
        lua_settable(sc->_lua, -3);
    }

    // Set the table we just created within the correct parent table.
    if (!scopePath.empty())
    {
        lua_settable(sc->_lua, -3);

        // Pop all the parent tables off the stack.
        int size = (int)scopePath.size();
        lua_pop(sc->_lua, size);
    }
    else
    {
        // Pop the main table off the stack.
        lua_pop(sc->_lua, 1);
    }
}

void ScriptUtil::registerFunction(const char* luaFunction, lua_CFunction cppFunction)
{
    lua_pushcfunction(Game::getInstance()->getScriptController()->_lua, cppFunction);
    lua_setglobal(Game::getInstance()->getScriptController()->_lua, luaFunction);
}

void ScriptUtil::setGlobalHierarchyPair(const std::string& base, const std::string& derived)
{
    Game::getInstance()->getScriptController()->_hierarchy[base].push_back(derived);
}

void ScriptUtil::addStringFromEnumConversionFunction(luaStringEnumConversionFunction stringFromEnum)
{
    Game::getInstance()->getScriptController()->_stringFromEnum.push_back(stringFromEnum);
}

ScriptUtil::LuaArray<bool> ScriptUtil::getBoolPointer(int index)
{
    GENERATE_LUA_GET_POINTER(bool, luaCheckBool);
}

ScriptUtil::LuaArray<short> ScriptUtil::getShortPointer(int index)
{
    GENERATE_LUA_GET_POINTER(short, (short)luaL_checkint);
}

ScriptUtil::LuaArray<int> ScriptUtil::getIntPointer(int index)
{
    GENERATE_LUA_GET_POINTER(int, (int)luaL_checkint);
}

ScriptUtil::LuaArray<long> ScriptUtil::getLongPointer(int index)
{
    GENERATE_LUA_GET_POINTER(long, (long)luaL_checkint);
}

ScriptUtil::LuaArray<unsigned char> ScriptUtil::getUnsignedCharPointer(int index)
{
    GENERATE_LUA_GET_POINTER(unsigned char, (unsigned char)luaL_checkunsigned);
}

ScriptUtil::LuaArray<unsigned short> ScriptUtil::getUnsignedShortPointer(int index)
{
    GENERATE_LUA_GET_POINTER(unsigned short, (unsigned short)luaL_checkunsigned);
}

ScriptUtil::LuaArray<unsigned int> ScriptUtil::getUnsignedIntPointer(int index)
{
    GENERATE_LUA_GET_POINTER(unsigned int, (unsigned int)luaL_checkunsigned);
}

ScriptUtil::LuaArray<unsigned long> ScriptUtil::getUnsignedLongPointer(int index)
{
    GENERATE_LUA_GET_POINTER(unsigned long, (unsigned long)luaL_checkunsigned);
}

ScriptUtil::LuaArray<float> ScriptUtil::getFloatPointer(int index)
{
    GENERATE_LUA_GET_POINTER(float, (float)luaL_checknumber);
}

ScriptUtil::LuaArray<double> ScriptUtil::getDoublePointer(int index)
{
    GENERATE_LUA_GET_POINTER(double, (double)luaL_checknumber);
}

const char* ScriptUtil::getString(int index, bool isStdString)
{
    if (lua_type(Game::getInstance()->getScriptController()->_lua, index) == LUA_TSTRING)
        return luaL_checkstring(Game::getInstance()->getScriptController()->_lua, index);
    else if (lua_type(Game::getInstance()->getScriptController()->_lua, index) == LUA_TNIL && !isStdString)
        return NULL;
    else
    {
        GP_ERROR("Invalid string parameter (index = %d).", index);
        return NULL;
    }
}

bool ScriptUtil::luaCheckBool(lua_State* state, int n)
{
    if (!lua_isboolean(state, n))
    {
        const char* msg = lua_pushfstring(state, "%s expected, got %s", lua_typename(state, LUA_TBOOLEAN), luaL_typename(state, n));
        luaL_argerror(state, n, msg);
        return false;
    }
    return (lua_toboolean(state, n) != 0);
}


void ScriptController::loadScript(const char* path, bool forceReload)
{
    GP_ASSERT(path);
    std::set<std::string>::iterator iter = _loadedScripts.find(path);
    if (iter == _loadedScripts.end() || forceReload)
    {
#ifdef __ANDROID__
        const char* scriptContents = FileSystem::readAll(path);
        if (luaL_dostring(_lua, scriptContents))
        {
            GP_WARN("Failed to run Lua script with error: '%s'.", lua_tostring(_lua, -1));
        }
        SAFE_DELETE_ARRAY(scriptContents);
#else
        std::string fullPath;
        if (!FileSystem::isAbsolutePath(path))
        {
            fullPath.append(FileSystem::getResourcePath());
        }
        fullPath.append(path);
        if (luaL_dofile(_lua, fullPath.c_str()))
        {
            GP_WARN("Failed to run Lua script with error: '%s'.", lua_tostring(_lua, -1));
        }
#endif
        if (iter == _loadedScripts.end())
        {
            _loadedScripts.insert(path);
        }
    }
}

std::string ScriptController::loadUrl(const char* url)
{
    std::string file;
    std::string id;
    splitURL(url, &file, &id);

    // Make sure the function isn't empty.
    if (id.size() <= 0)
    {
        GP_ERROR("Got an empty function name when parsing function url '%s'.", url);
        return std::string();
    }

    // Ensure the script is loaded.
    if (file.size() > 0)
        Game::getInstance()->getScriptController()->loadScript(file.c_str());

    // Return the function name.
    return id;
}

bool ScriptController::getBool(const char* name, bool defaultValue)
{
    PUSH_NESTED_VARIABLE(name, defaultValue);
    bool b = lua_isboolean(_lua, -1) ? ScriptUtil::luaCheckBool(_lua, -1) : defaultValue;
    POP_NESTED_VARIABLE();
    return b;
}

char ScriptController::getChar(const char* name, char defaultValue)
{
    PUSH_NESTED_VARIABLE(name, defaultValue);
    char c = lua_isnumber(_lua, -1) ?  (char)luaL_checkint(_lua, -1) : defaultValue;
    POP_NESTED_VARIABLE();
    return c;
}

short ScriptController::getShort(const char* name, short defaultValue)
{
    PUSH_NESTED_VARIABLE(name, defaultValue);
    short n = lua_isnumber(_lua, -1) ? (short)luaL_checkint(_lua, -1) : defaultValue;
    POP_NESTED_VARIABLE();
    return n;
}

int ScriptController::getInt(const char* name, int defaultValue)
{
    PUSH_NESTED_VARIABLE(name, defaultValue);
    int n = lua_isnumber(_lua, -1) ? luaL_checkint(_lua, -1) : defaultValue;
    POP_NESTED_VARIABLE();
    return n;
}

long ScriptController::getLong(const char* name, long defaultValue)
{
    PUSH_NESTED_VARIABLE(name, defaultValue);
    long n = lua_isnumber(_lua, -1) ? luaL_checklong(_lua, -1) : defaultValue;
    POP_NESTED_VARIABLE();
    return n;
}

unsigned char ScriptController::getUnsignedChar(const char* name, unsigned char defaultValue)
{
    PUSH_NESTED_VARIABLE(name, defaultValue);
    unsigned char c = lua_isnumber(_lua, -1) ? (unsigned char)luaL_checkunsigned(_lua, -1) : defaultValue;
    POP_NESTED_VARIABLE();
    return c;
}

unsigned short ScriptController::getUnsignedShort(const char* name, unsigned short defaultValue)
{
    PUSH_NESTED_VARIABLE(name, defaultValue);
    unsigned short n = lua_isnumber(_lua, -1) ? (unsigned short)luaL_checkunsigned(_lua, -1) : defaultValue;
    POP_NESTED_VARIABLE();
    return n;
}

unsigned int ScriptController::getUnsignedInt(const char* name, unsigned int defaultValue)
{
    PUSH_NESTED_VARIABLE(name, defaultValue);
    unsigned int n = lua_isnumber(_lua, -1) ? (unsigned int)luaL_checkunsigned(_lua, -1) : defaultValue;
    POP_NESTED_VARIABLE();
    return n;
}

unsigned long ScriptController::getUnsignedLong(const char* name, unsigned long defaultValue)
{
    PUSH_NESTED_VARIABLE(name, defaultValue);
    unsigned long n = lua_isnumber(_lua, -1) ? (unsigned long)luaL_checkunsigned(_lua, -1) : defaultValue;
    POP_NESTED_VARIABLE();
    return n;
}

float ScriptController::getFloat(const char* name, float defaultValue)
{
    PUSH_NESTED_VARIABLE(name, defaultValue);
    float f = lua_isnumber(_lua, -1) ? (float)luaL_checknumber(_lua, -1) : defaultValue;
    POP_NESTED_VARIABLE();
    return f;
}

double ScriptController::getDouble(const char* name, double defaultValue)
{
    PUSH_NESTED_VARIABLE(name, defaultValue);
    double n = lua_isnumber(_lua, -1) ? (double)luaL_checknumber(_lua, -1) : defaultValue;
    POP_NESTED_VARIABLE();
    return n;
}

const char* ScriptController::getString(const char* name)
{
    PUSH_NESTED_VARIABLE(name, NULL);
    const char* s = lua_isstring(_lua, -1) ? luaL_checkstring(_lua, -1) : NULL;
    POP_NESTED_VARIABLE();
    return s;
}

void ScriptController::setBool(const char* name, bool v)
{
    lua_pushboolean(_lua, v);
    lua_setglobal(_lua, name);
}

void ScriptController::setChar(const char* name, char v)
{
    lua_pushinteger(_lua, v);
    lua_setglobal(_lua, name);
}

void ScriptController::setShort(const char* name, short v)
{
    lua_pushinteger(_lua, v);
    lua_setglobal(_lua, name);
}

void ScriptController::setInt(const char* name, int v)
{
    lua_pushinteger(_lua, v);
    lua_setglobal(_lua, name);
}

void ScriptController::setLong(const char* name, long v)
{
    lua_pushinteger(_lua, v);
    lua_setglobal(_lua, name);
}

void ScriptController::setUnsignedChar(const char* name, unsigned char v)
{
    lua_pushunsigned(_lua, v);
    lua_setglobal(_lua, name);
}

void ScriptController::setUnsignedShort(const char* name, unsigned short v)
{
    lua_pushunsigned(_lua, v);
    lua_setglobal(_lua, name);
}

void ScriptController::setUnsignedInt(const char* name, unsigned int v)
{
    lua_pushunsigned(_lua, v);
    lua_setglobal(_lua, name);
}

void ScriptController::setUnsignedLong(const char* name, unsigned long v)
{
    lua_pushunsigned(_lua, v);
    lua_setglobal(_lua, name);
}

void ScriptController::setFloat(const char* name, float v)
{
    lua_pushnumber(_lua, v);
    lua_setglobal(_lua, name);
}

void ScriptController::setDouble(const char* name, double v)
{
    lua_pushnumber(_lua, v);
    lua_setglobal(_lua, name);
}

void ScriptController::setString(const char* name, const char* v)
{
    lua_pushstring(_lua, v);
    lua_setglobal(_lua, name);
}

void ScriptController::print(const char* str)
{
    gameplay::print("%s", str);
}

void ScriptController::print(const char* str1, const char* str2)
{
    gameplay::print("%s%s", str1, str2);
}

ScriptController::ScriptController() : _lua(NULL)
{
}

ScriptController::~ScriptController()
{
}

static const char* lua_print_function = 
    "function print(...)\n"
    "    ScriptController.print(table.concat({...},\"\\t\"), \"\\n\")\n"
    "end\n";

static const char* lua_loadfile_function = 
    "do\n"
    "    local oldLoadfile = loadfile\n"
    "    loadfile = function(filename)\n"
    "        if filename ~= nil and not FileSystem.isAbsolutePath(filename) then\n"
    "            FileSystem.createFileFromAsset(filename)\n"
    "            filename = FileSystem.getResourcePath() .. filename\n"
    "        end\n"
    "        return oldLoadfile(filename)\n"
    "    end\n"
    "end\n";

static const char* lua_dofile_function = 
    "do\n"
    "    local oldDofile = dofile\n"
    "    dofile = function(filename)\n"
    "        if filename ~= nil and not FileSystem.isAbsolutePath(filename) then\n"
    "            FileSystem.createFileFromAsset(filename)\n"
    "            filename = FileSystem.getResourcePath() .. filename\n"
    "        end\n"
    "        return oldDofile(filename)\n"
    "    end\n"
    "end\n";

<<<<<<< HEAD
static void appendLuaPath(lua_State* state, const char* path)
=======
/**
 * @script{ignore}
 */
void appendLuaPath(lua_State* state, const char* path)
>>>>>>> f0df308b
{
    lua_getglobal(state, "package");

    // Get the current path string from top of stack
    lua_getfield(state, -1, "path");
    std::string cur_path = lua_tostring(state, -1);
    lua_pop(state, 1);

    // Append our game resource path to the path
    cur_path += ';';
    cur_path += path;
    cur_path += "?.lua";

    // Push the new path
    lua_pushstring(state, cur_path.c_str());
    lua_setfield(state, -2, "path");
    lua_pop(state, 1);
}

void ScriptController::initialize()
{
    _lua = luaL_newstate();
    if (!_lua)
        GP_ERROR("Failed to initialize Lua scripting engine.");
    luaL_openlibs(_lua);

#ifndef NO_LUA_BINDINGS
    lua_RegisterAllBindings();
    ScriptUtil::registerFunction("convert", ScriptController::convert);
#endif

    // Append to the LUA_PATH to allow scripts to be found in the resource folder on all platforms
    appendLuaPath(_lua, FileSystem::getResourcePath());

    // Create our own print() function that uses gameplay::print.
    if (luaL_dostring(_lua, lua_print_function))
        GP_ERROR("Failed to load custom print() function with error: '%s'.", lua_tostring(_lua, -1));

    // Change the functions that read a file to use FileSystem.getResourcePath as their base path.
    if (luaL_dostring(_lua, lua_loadfile_function))
        GP_ERROR("Failed to load custom loadfile() function with error: '%s'.", lua_tostring(_lua, -1));
    if (luaL_dostring(_lua, lua_dofile_function))
        GP_ERROR("Failed to load custom dofile() function with error: '%s'.", lua_tostring(_lua, -1));

    // Write game command-line arguments to a global lua "arg" table
    std::ostringstream args;
    int argc;
    char** argv;
    Game::getInstance()->getArguments(&argc, &argv);
    args << "arg = { }\n";
    for (int i = 0; i < argc; ++i)
    {
        args << "arg[" << (i) << "] = [[" << argv[i] << "]]\n";
    }
    std::string argsStr = args.str();
    if (argsStr.length() > 0)
    {
        if (luaL_dostring(_lua, argsStr.c_str()))
            GP_ERROR("Failed to pass command-line arguments with error: '%s'.", lua_tostring(_lua, -1));
    }
}

void ScriptController::initializeGame()
{
    std::vector<std::string>& list = _callbacks[INITIALIZE];
    for (size_t i = 0; i < list.size(); ++i)
        executeFunction<void>(list[i].c_str());
}

void ScriptController::finalize()
{
    if (_lua)
	{
        lua_close(_lua);
		_lua = NULL;
	}
}

void ScriptController::finalizeGame()
{
    std::vector<std::string> finalizeCallbacks = _callbacks[FINALIZE]; // no & : makes a copy of the vector

	// Remove any registered callbacks so they don't get called after shutdown
	for (unsigned int i = 0; i < CALLBACK_COUNT; i++)
        _callbacks[i].clear();

	// Fire script finalize callbacks
    for (size_t i = 0; i < finalizeCallbacks.size(); ++i)
        executeFunction<void>(finalizeCallbacks[i].c_str());

    // Perform a full garbage collection cycle.
	// Note that this does NOT free any global variables declared in scripts, since 
	// they are stored in the global state and are still referenced. Only after 
	// closing the state (lua_close) will those variables be released.
    lua_gc(_lua, LUA_GCCOLLECT, 0);
}

void ScriptController::update(float elapsedTime)
{
    std::vector<std::string>& list = _callbacks[UPDATE];
    for (size_t i = 0; i < list.size(); ++i)
        executeFunction<void>(list[i].c_str(), "f", elapsedTime);
}

void ScriptController::render(float elapsedTime)
{
    std::vector<std::string>& list = _callbacks[RENDER];
    for (size_t i = 0; i < list.size(); ++i)
        executeFunction<void>(list[i].c_str(), "f", elapsedTime);
}

void ScriptController::resizeEvent(unsigned int width, unsigned int height)
{
    std::vector<std::string>& list = _callbacks[RESIZE_EVENT];
    for (size_t i = 0; i < list.size(); ++i)
        executeFunction<void>(list[i].c_str(), "uiui", width, height);
}

void ScriptController::keyEvent(Keyboard::KeyEvent evt, int key)
{
    std::vector<std::string>& list = _callbacks[KEY_EVENT];
    for (size_t i = 0; i < list.size(); ++i)
        executeFunction<void>(list[i].c_str(), "[Keyboard::KeyEvent][Keyboard::Key]", evt, key);
}

void ScriptController::touchEvent(Touch::TouchEvent evt, int x, int y, unsigned int contactIndex)
{
    std::vector<std::string>& list = _callbacks[TOUCH_EVENT];
    for (size_t i = 0; i < list.size(); ++i)
        executeFunction<void>(list[i].c_str(), "[Touch::TouchEvent]iiui", evt, x, y, contactIndex);
}

bool ScriptController::mouseEvent(Mouse::MouseEvent evt, int x, int y, int wheelDelta)
{
    std::vector<std::string>& list = _callbacks[MOUSE_EVENT];
    for (size_t i = 0; i < list.size(); ++i)
    {
        if (executeFunction<bool>(list[i].c_str(), "[Mouse::MouseEvent]iii", evt, x, y, wheelDelta))
            return true;
    }
    return false;
}

void ScriptController::gamepadEvent(Gamepad::GamepadEvent evt, Gamepad* gamepad, unsigned int analogIndex)
{
    std::vector<std::string>& list = _callbacks[GAMEPAD_EVENT];
    for (size_t i = 0; i < list.size(); ++i)
        executeFunction<void>(list[i].c_str(), "[Gamepad::GamepadEvent]<Gamepad>", evt, gamepad);
}

void ScriptController::executeFunctionHelper(int resultCount, const char* func, const char* args, va_list* list)
{
	if (!_lua)
		return; // handles calling this method after script is finalized

    if (func == NULL)
    {
        GP_ERROR("Lua function name must be non-null.");
        return;
    }

    if (!getNestedVariable(_lua, func))
    {
        GP_WARN("Failed to call function '%s'", func);
        return;
    }

    const char* sig = args;
    int argumentCount = 0;

    // Push the arguments to the Lua stack if there are any.
    if (sig)
    {
        while (true)
        {
            if (!(*sig))
                break;

            switch(*sig++)
            {
            // Signed integers.
            case 'c':
            case 'h':
            case 'i':
            case 'l':
                lua_pushinteger(_lua, va_arg(*list, int));
                break;
            // Unsigned integers.
            case 'u':
                // Skip past the actual type (long, int, short, char).
                sig++;
                lua_pushunsigned(_lua, va_arg(*list, int));
                break;
            // Booleans.
            case 'b':
                lua_pushboolean(_lua, va_arg(*list, int));
                break;
            // Floating point numbers.
            case 'f':
            case 'd':
                lua_pushnumber(_lua, va_arg(*list, double));
                break;
            // Strings.
            case 's':
                lua_pushstring(_lua, va_arg(*list, char*));
                break;
            // Pointers.
            case 'p':
                lua_pushlightuserdata(_lua, va_arg(*list, void*));
                break;
            // Enums.
            case '[':
            {
                std::string type = sig;
                type = type.substr(0, type.find("]"));

                // Skip past the closing ']' (the semi-colon here is intentional-do not remove).
                while (*sig++ != ']');

                unsigned int value = va_arg(*list, int);
                std::string enumStr = "";
                for (unsigned int i = 0; enumStr.size() == 0 && i < _stringFromEnum.size(); i++)
                {
                    enumStr = (*_stringFromEnum[i])(type, value);
                }

                lua_pushstring(_lua, enumStr.c_str());
                break;
            }
            // Object references/pointers (Lua userdata).
            case '<':
            {
                std::string type = sig;
                type = type.substr(0, type.find(">"));

                // Skip past the closing '>' (the semi-colon here is intentional-do not remove).
                while (*sig++ != '>');

                // Calculate the unique Lua type name.
                size_t i = type.find("::");
                while (i != std::string::npos)
                {
                    // We use "" as the replacement here-this must match the preprocessor
                    // define SCOPE_REPLACEMENT from the gameplay-luagen project.
                    type.replace(i, 2, "");
                    i = type.find("::");
                }

                void* ptr = va_arg(*list, void*);
                if (ptr == NULL)
                {
                    lua_pushnil(_lua);
                }
                else
                {
                    ScriptUtil::LuaObject* object = (ScriptUtil::LuaObject*)lua_newuserdata(_lua, sizeof(ScriptUtil::LuaObject));
                    object->instance = ptr;
                    object->owns = false;
                    luaL_getmetatable(_lua, type.c_str());
                    lua_setmetatable(_lua, -2);
                }
                break;
            }
            default:
                GP_ERROR("Invalid argument type '%d'.", *(sig - 1));
                break;
            }

            argumentCount++;
            luaL_checkstack(_lua, 1, "Too many arguments.");
        }
    }

    // Perform the function call.
    if (lua_pcall(_lua, argumentCount, resultCount, 0) != 0)
        GP_WARN("Failed to call function '%s' with error '%s'.", func, lua_tostring(_lua, -1));
}

void ScriptController::registerCallback(const char* callback, const char* function)
{
    ScriptCallback scb = toCallback(callback);
    if (scb < INVALID_CALLBACK)
    {
        _callbacks[scb].push_back(function);
    }
    else
    {
        GP_WARN("Invalid script callback function specified: %s", callback);
    }
}

void ScriptController::unregisterCallback(const char* callback, const char* function)
{
    ScriptCallback scb = toCallback(callback);
    if (scb < INVALID_CALLBACK)
    {
        std::vector<std::string>& list = _callbacks[scb];
        std::vector<std::string>::iterator itr = std::find(list.begin(), list.end(), std::string(function));
        if (itr != list.end())
            list.erase(itr);
    }
    else
    {
        GP_WARN("Invalid script callback function specified: %s", callback);
    }
}

ScriptController::ScriptCallback ScriptController::toCallback(const char* name)
{
    if (strcmp(name, "initialize") == 0)
        return ScriptController::INITIALIZE;
    else if (strcmp(name, "update") == 0)
        return ScriptController::UPDATE;
    else if (strcmp(name, "render") == 0)
        return ScriptController::RENDER;
    else if (strcmp(name, "finalize") == 0)
        return ScriptController::FINALIZE;
    else if (strcmp(name, "resizeEvent") == 0)
        return ScriptController::RESIZE_EVENT;
    else if (strcmp(name, "keyEvent") == 0)
        return ScriptController::KEY_EVENT;
    else if (strcmp(name, "touchEvent") == 0)
        return ScriptController::TOUCH_EVENT;
    else if (strcmp(name, "mouseEvent") == 0)
        return ScriptController::MOUSE_EVENT;
    else if (strcmp(name, "gamepadEvent") == 0)
        return ScriptController::GAMEPAD_EVENT;
    else
        return ScriptController::INVALID_CALLBACK;
}

int ScriptController::convert(lua_State* state)
{
    // Get the number of parameters.
    int paramCount = lua_gettop(state);
    // Attempt to match the parameters to a valid binding.
    switch (paramCount)
    {
        case 2:
        {
            if (lua_type(state, 1) == LUA_TUSERDATA && lua_type(state, 2) == LUA_TSTRING )
            {
                // Get parameter 2
                const char* param2 = ScriptUtil::getString(2, false);
                if (param2 != NULL)
                {
                    luaL_getmetatable(state, param2);
                    lua_setmetatable(state, -3);
                }
                return 0;
            }

            lua_pushstring(state, "lua_convert - Failed to match the given parameters to a valid function signature.");
            lua_error(state);
            break;
        }
        default:
        {
            lua_pushstring(state, "Invalid number of parameters (expected 2).");
            lua_error(state);
            break;
        }
    }
    return 0;
}

// Helper macros.
#define SCRIPT_EXECUTE_FUNCTION_NO_PARAM(type, checkfunc) \
    int top = lua_gettop(_lua); \
    executeFunctionHelper(1, func, NULL, NULL); \
    type value = (type)checkfunc(_lua, -1); \
    lua_pop(_lua, -1); \
    lua_settop(_lua, top); \
    return value;

#define SCRIPT_EXECUTE_FUNCTION_PARAM(type, checkfunc) \
    int top = lua_gettop(_lua); \
    va_list list; \
    va_start(list, args); \
    executeFunctionHelper(1, func, args, &list); \
    type value = (type)checkfunc(_lua, -1); \
    lua_pop(_lua, -1); \
    va_end(list); \
    lua_settop(_lua, top); \
    return value;

#define SCRIPT_EXECUTE_FUNCTION_PARAM_LIST(type, checkfunc) \
    int top = lua_gettop(_lua); \
    executeFunctionHelper(1, func, args, list); \
    type value = (type)checkfunc(_lua, -1); \
    lua_pop(_lua, -1); \
    lua_settop(_lua, top); \
    return value;

template<> void ScriptController::executeFunction<void>(const char* func)
{
    int top = lua_gettop(_lua);
    executeFunctionHelper(0, func, NULL, NULL);
    lua_settop(_lua, top);
}

template<> bool ScriptController::executeFunction<bool>(const char* func)
{
    SCRIPT_EXECUTE_FUNCTION_NO_PARAM(bool, ScriptUtil::luaCheckBool);
}

template<> char ScriptController::executeFunction<char>(const char* func)
{
    SCRIPT_EXECUTE_FUNCTION_NO_PARAM(char, luaL_checkint);
}

template<> short ScriptController::executeFunction<short>(const char* func)
{
    SCRIPT_EXECUTE_FUNCTION_NO_PARAM(short, luaL_checkint);
}

template<> int ScriptController::executeFunction<int>(const char* func)
{
    SCRIPT_EXECUTE_FUNCTION_NO_PARAM(int, luaL_checkint);
}

template<> long ScriptController::executeFunction<long>(const char* func)
{
    SCRIPT_EXECUTE_FUNCTION_NO_PARAM(long, luaL_checklong);
}

template<> unsigned char ScriptController::executeFunction<unsigned char>(const char* func)
{
    SCRIPT_EXECUTE_FUNCTION_NO_PARAM(unsigned char, luaL_checkunsigned);
}

template<> unsigned short ScriptController::executeFunction<unsigned short>(const char* func)
{
    SCRIPT_EXECUTE_FUNCTION_NO_PARAM(unsigned short, luaL_checkunsigned);
}

template<> unsigned int ScriptController::executeFunction<unsigned int>(const char* func)
{
    SCRIPT_EXECUTE_FUNCTION_NO_PARAM(unsigned int, luaL_checkunsigned);
}

template<> unsigned long ScriptController::executeFunction<unsigned long>(const char* func)
{
    SCRIPT_EXECUTE_FUNCTION_NO_PARAM(unsigned long, luaL_checkunsigned);
}

template<> float ScriptController::executeFunction<float>(const char* func)
{
    SCRIPT_EXECUTE_FUNCTION_NO_PARAM(float, luaL_checknumber);
}

template<> double ScriptController::executeFunction<double>(const char* func)
{
    SCRIPT_EXECUTE_FUNCTION_NO_PARAM(double, luaL_checknumber);
}

template<> std::string ScriptController::executeFunction<std::string>(const char* func)
{
    SCRIPT_EXECUTE_FUNCTION_NO_PARAM(std::string, luaL_checkstring);
}

/** Template specialization. */
template<> void ScriptController::executeFunction<void>(const char* func, const char* args, ...)
{
    int top = lua_gettop(_lua);
    va_list list;
    va_start(list, args);
    executeFunctionHelper(0, func, args, &list);
    va_end(list);
    lua_settop(_lua, top);
}

/** Template specialization. */
template<> bool ScriptController::executeFunction<bool>(const char* func, const char* args, ...)
{
    SCRIPT_EXECUTE_FUNCTION_PARAM(bool, ScriptUtil::luaCheckBool);
}

/** Template specialization. */
template<> char ScriptController::executeFunction<char>(const char* func, const char* args, ...)
{
    SCRIPT_EXECUTE_FUNCTION_PARAM(char, luaL_checkint);
}

/** Template specialization. */
template<> short ScriptController::executeFunction<short>(const char* func, const char* args, ...)
{
    SCRIPT_EXECUTE_FUNCTION_PARAM(short, luaL_checkint);
}

/** Template specialization. */
template<> int ScriptController::executeFunction<int>(const char* func, const char* args, ...)
{
    SCRIPT_EXECUTE_FUNCTION_PARAM(int, luaL_checkint);
}

/** Template specialization. */
template<> long ScriptController::executeFunction<long>(const char* func, const char* args, ...)
{
    SCRIPT_EXECUTE_FUNCTION_PARAM(long, luaL_checklong);
}

/** Template specialization. */
template<> unsigned char ScriptController::executeFunction<unsigned char>(const char* func, const char* args, ...)
{
    SCRIPT_EXECUTE_FUNCTION_PARAM(unsigned char, luaL_checkunsigned);
}

/** Template specialization. */
template<> unsigned short ScriptController::executeFunction<unsigned short>(const char* func, const char* args, ...)
{
    SCRIPT_EXECUTE_FUNCTION_PARAM(unsigned short, luaL_checkunsigned);
}

/** Template specialization. */
template<> unsigned int ScriptController::executeFunction<unsigned int>(const char* func, const char* args, ...)
{
    SCRIPT_EXECUTE_FUNCTION_PARAM(unsigned int, luaL_checkunsigned);
}

/** Template specialization. */
template<> unsigned long ScriptController::executeFunction<unsigned long>(const char* func, const char* args, ...)
{
    SCRIPT_EXECUTE_FUNCTION_PARAM(unsigned long, luaL_checkunsigned);
}

/** Template specialization. */
template<> float ScriptController::executeFunction<float>(const char* func, const char* args, ...)
{
    SCRIPT_EXECUTE_FUNCTION_PARAM(float, luaL_checknumber);
}

/** Template specialization. */
template<> double ScriptController::executeFunction<double>(const char* func, const char* args, ...)
{
    SCRIPT_EXECUTE_FUNCTION_PARAM(double, luaL_checknumber);
}

/** Template specialization. */
template<> std::string ScriptController::executeFunction<std::string>(const char* func, const char* args, ...)
{
    SCRIPT_EXECUTE_FUNCTION_PARAM(std::string, luaL_checkstring);
}

/** Template specialization. */
template<> void ScriptController::executeFunction<void>(const char* func, const char* args, va_list* list)
{
    executeFunctionHelper(0, func, args, list);
}

/** Template specialization. */
template<> bool ScriptController::executeFunction<bool>(const char* func, const char* args, va_list* list)
{
    SCRIPT_EXECUTE_FUNCTION_PARAM_LIST(bool, ScriptUtil::luaCheckBool);
}

/** Template specialization. */
template<> char ScriptController::executeFunction<char>(const char* func, const char* args, va_list* list)
{
    SCRIPT_EXECUTE_FUNCTION_PARAM_LIST(char, luaL_checkint);
}

/** Template specialization. */
template<> short ScriptController::executeFunction<short>(const char* func, const char* args, va_list* list)
{
    SCRIPT_EXECUTE_FUNCTION_PARAM_LIST(short, luaL_checkint);
}

/** Template specialization. */
template<> int ScriptController::executeFunction<int>(const char* func, const char* args, va_list* list)
{
    SCRIPT_EXECUTE_FUNCTION_PARAM_LIST(int, luaL_checkint);
}

/** Template specialization. */
template<> long ScriptController::executeFunction<long>(const char* func, const char* args, va_list* list)
{
    SCRIPT_EXECUTE_FUNCTION_PARAM_LIST(long, luaL_checklong);
}

/** Template specialization. */
template<> unsigned char ScriptController::executeFunction<unsigned char>(const char* func, const char* args, va_list* list)
{
    SCRIPT_EXECUTE_FUNCTION_PARAM_LIST(unsigned char, luaL_checkunsigned);
}

/** Template specialization. */
template<> unsigned short ScriptController::executeFunction<unsigned short>(const char* func, const char* args, va_list* list)
{
    SCRIPT_EXECUTE_FUNCTION_PARAM_LIST(unsigned short, luaL_checkunsigned);
}

/** Template specialization. */
template<> unsigned int ScriptController::executeFunction<unsigned int>(const char* func, const char* args, va_list* list)
{
    SCRIPT_EXECUTE_FUNCTION_PARAM_LIST(unsigned int, luaL_checkunsigned);
}

/** Template specialization. */
template<> unsigned long ScriptController::executeFunction<unsigned long>(const char* func, const char* args, va_list* list)
{
    SCRIPT_EXECUTE_FUNCTION_PARAM_LIST(unsigned long, luaL_checkunsigned);
}

/** Template specialization. */
template<> float ScriptController::executeFunction<float>(const char* func, const char* args, va_list* list)
{
    SCRIPT_EXECUTE_FUNCTION_PARAM_LIST(float, luaL_checknumber);
}

/** Template specialization. */
template<> double ScriptController::executeFunction<double>(const char* func, const char* args, va_list* list)
{
    SCRIPT_EXECUTE_FUNCTION_PARAM_LIST(double, luaL_checknumber);
}

/** Template specialization. */
template<> std::string ScriptController::executeFunction<std::string>(const char* func, const char* args, va_list* list)
{
    SCRIPT_EXECUTE_FUNCTION_PARAM_LIST(std::string, luaL_checkstring);
}

}
<|MERGE_RESOLUTION|>--- conflicted
+++ resolved
@@ -1,1325 +1,1321 @@
-#include "Base.h"
-#include "FileSystem.h"
-#include "ScriptController.h"
-
-#ifndef NO_LUA_BINDINGS
-#include "lua/lua_all_bindings.h"
-#endif
-
-#define GENERATE_LUA_GET_POINTER(type, checkFunc) \
-    ScriptController* sc = Game::getInstance()->getScriptController(); \
-    /* Check that the parameter is the correct type. */ \
-    if (!lua_istable(sc->_lua, index)) \
-    { \
-        if (lua_islightuserdata(sc->_lua, index)) \
-            return LuaArray<type>((type*)lua_touserdata(sc->_lua, index)); \
-        lua_pushfstring(sc->_lua, "Expected a " #type " pointer (an array represented as a Lua table), got '%s' instead.", \
-            luaL_typename(sc->_lua, index)); \
-        lua_error(sc->_lua); \
-        return LuaArray<type>((type*)NULL); \
-    } \
-    \
-    /* Get the size of the array. */ \
-    lua_len(sc->_lua, index); \
-    int size = luaL_checkint(sc->_lua, -1); \
-    if (size <= 0) \
-        return LuaArray<type>((type*)NULL); \
-    \
-    /* Declare a LuaArray to store the values. */ \
-    LuaArray<type> arr(size); \
-    \
-    /* Push the first key. */ \
-    lua_pushnil(sc->_lua); \
-    int i = 0; \
-    for (; lua_next(sc->_lua, index) != 0 && i < size; i++) \
-    { \
-        arr[i] = (checkFunc(sc->_lua, -1)); \
-        \
-        /* Remove the value we just retrieved, but leave the key for the next iteration. */ \
-        lua_pop(sc->_lua, 1); \
-    } \
-    \
-    return arr
-
-#define PUSH_NESTED_VARIABLE(name, defaultValue) \
-    int top = lua_gettop(_lua); \
-    if (!getNestedVariable(_lua, (name))) \
-    { \
-        lua_settop(_lua, top); \
-        return (defaultValue); \
-    }
-
-#define POP_NESTED_VARIABLE() \
-    lua_settop(_lua, top)
-
-/**
- * Pushes onto the stack, the value of the global 'name' or the nested table value if 'name' is a '.' separated 
- * list of tables of the form "A.B.C.D", where A, B and C are tables and D is a variable name in the table C.
- * 
- * If 'name' does not contain any '.' then it is assumed to be the name of a global variable.
- * 
- * This function will not restore the stack if there is an error.
- * 
- * @param lua  The Lua state.
- * @param name The name of a global variable or a '.' separated list of nested tables ending with a variable name.
- *             The name value may be in the format "A.B.C.D" where A is a table and B, C are child tables.
- *             D is any type, which will be accessed by the calling function.
- * 
- * @return True if the tables were pushed on the stack or the global variable was pushed. Returns false on error.
- */
-static bool getNestedVariable(lua_State* lua, const char* name)
-{
-    if (strchr(name, '.') == NULL)
-    {
-        lua_getglobal(lua, name);
-        return true;
-    }
-    static std::string str;
-    // Copy the input string to a std::string so we can modify it because 
-    // some of the Lua functions require NULL terminated c-strings.
-    str.assign(name);
-
-    // Find the first table, which will be a global variable.
-    char* start = const_cast<char*>(str.c_str());
-    char* end = strchr(start, '.');
-    if (end == NULL)
-    {
-        return false;
-    }
-    ++end;
-    *(end - 1) = '\0';
-    lua_getglobal(lua, start);
-    *(end - 1) = '.';
-    if (!lua_istable(lua, -1))
-    {
-        return false;
-    }
-    // Push the nested tables
-    for (;;)
-    {
-        start = end;
-        end = strchr(start, '.');
-        if (end == NULL || *end == '\0')
-        {
-            // push the last variable
-            lua_pushstring(lua, start);
-            lua_gettable(lua, -2);
-            return true;
-        }
-        else
-        {
-            // Push the next table
-            *end = '\0';
-            lua_pushstring(lua, start);
-            *end = '.';
-            lua_gettable(lua, -2);
-            if (!lua_istable(lua, -1))
-            {
-                return false;
-            }
-            ++end;
-            if (*end == '.')
-            {
-                return false;
-            }
-        }
-    }
-    return false;
-}
-
-namespace gameplay
-{
-
-extern void splitURL(const std::string& url, std::string* file, std::string* id);
-
-void ScriptUtil::registerLibrary(const char* name, const luaL_Reg* functions)
-{
-    ScriptController* sc = Game::getInstance()->getScriptController();
-    lua_newtable(sc->_lua);
-
-    // Go through the list of functions and add them to the table.
-    const luaL_Reg* iter = functions;
-    for (; iter && iter->name; iter++)
-    {
-        lua_pushcfunction(sc->_lua, iter->func);
-        lua_setfield(sc->_lua, -2, iter->name);
-    }
-
-    lua_setglobal(sc->_lua, name);
-}
-
-void ScriptUtil::registerConstantBool(const std::string& name, bool value, const std::vector<std::string>& scopePath)
-{
-    ScriptController* sc = Game::getInstance()->getScriptController();
-
-    // If the constant is within a scope, get the correct parent 
-    // table on the stack before setting its value.
-    if (!scopePath.empty())
-    {
-        lua_getglobal(sc->_lua, scopePath[0].c_str());
-        for (unsigned int i = 1; i < scopePath.size(); i++)
-        {
-            lua_pushstring(sc->_lua, scopePath[i].c_str());
-            lua_gettable(sc->_lua, -2);
-        }
-        
-        // Add the constant to the parent table.
-        lua_pushboolean(sc->_lua, value);
-        lua_setfield(sc->_lua, -2, name.c_str());
-
-        // Pop all the parent tables off the stack.
-        int size = (int)scopePath.size();
-        lua_pop(sc->_lua, size);
-    }
-    else
-    {
-        // TODO: Currently unsupported (we don't parse for this yet).
-        // If the constant is global, add it to the global table.
-        lua_pushboolean(sc->_lua, value);
-        lua_pushvalue(sc->_lua, -1);
-        lua_setglobal(sc->_lua, name.c_str());
-    }
-}
-
-void ScriptUtil::registerConstantNumber(const std::string& name, double value, const std::vector<std::string>& scopePath)
-{
-    ScriptController* sc = Game::getInstance()->getScriptController();
-
-    // If the constant is within a scope, get the correct parent 
-    // table on the stack before setting its value.
-    if (!scopePath.empty())
-    {
-        lua_getglobal(sc->_lua, scopePath[0].c_str());
-        for (unsigned int i = 1; i < scopePath.size(); i++)
-        {
-            lua_pushstring(sc->_lua, scopePath[i].c_str());
-            lua_gettable(sc->_lua, -2);
-        }
-        
-        // Add the constant to the parent table.
-        lua_pushnumber(sc->_lua, value);
-        lua_setfield(sc->_lua, -2, name.c_str());
-
-        // Pop all the parent tables off the stack.
-        int size = (int)scopePath.size();
-        lua_pop(sc->_lua, size);
-    }
-    else
-    {
-        // TODO: Currently unsupported (we don't parse for this yet).
-        // If the constant is global, add it to the global table.
-        lua_pushnumber(sc->_lua, value);
-        lua_pushvalue(sc->_lua, -1);
-        lua_setglobal(sc->_lua, name.c_str());
-    }
-}
-
-void ScriptUtil::registerConstantString(const std::string& name, const std::string& value, const std::vector<std::string>& scopePath)
-{
-    ScriptController* sc = Game::getInstance()->getScriptController();
-
-    // If the constant is within a scope, get the correct parent 
-    // table on the stack before setting its value.
-    if (!scopePath.empty())
-    {
-        lua_getglobal(sc->_lua, scopePath[0].c_str());
-        for (unsigned int i = 1; i < scopePath.size(); i++)
-        {
-            lua_pushstring(sc->_lua, scopePath[i].c_str());
-            lua_gettable(sc->_lua, -2);
-        }
-        
-        // Add the constant to the parent table.
-        lua_pushstring(sc->_lua, value.c_str());
-        lua_setfield(sc->_lua, -2, name.c_str());
-
-        // Pop all the parent tables off the stack.
-        int size = (int)scopePath.size();
-        lua_pop(sc->_lua, size);
-    }
-    else
-    {
-        // TODO: Currently unsupported (we don't parse for this yet).
-        // If the constant is global, add it to the global table.
-        lua_pushstring(sc->_lua, value.c_str());
-        lua_pushvalue(sc->_lua, -1);
-        lua_setglobal(sc->_lua, name.c_str());
-    }
-}
-
-void ScriptUtil::registerClass(const char* name, const luaL_Reg* members, lua_CFunction newFunction, 
-    lua_CFunction deleteFunction, const luaL_Reg* statics,  const std::vector<std::string>& scopePath)
-{
-    ScriptController* sc = Game::getInstance()->getScriptController();
-
-    // If the type is an inner type, get the correct parent 
-    // table on the stack before creating the table for the class.
-    if (!scopePath.empty())
-    {
-        std::string tablename = name;
-
-        // Strip off the scope path part of the name.
-        lua_getglobal(sc->_lua, scopePath[0].c_str());
-        std::size_t index = tablename.find(scopePath[0]);
-        if (index != std::string::npos)
-            tablename = tablename.substr(index + scopePath[0].size());
-        
-        for (unsigned int i = 1; i < scopePath.size(); i++)
-        {
-            lua_pushstring(sc->_lua, scopePath[i].c_str());
-            lua_gettable(sc->_lua, -2);
-
-            index = tablename.find(scopePath[i]);
-            if (index != std::string::npos)
-                tablename = tablename.substr(index + scopePath[i].size());
-        }
-
-        lua_pushstring(sc->_lua, tablename.c_str());
-        lua_newtable(sc->_lua);
-    }
-    else
-    {
-        // If the type is not an inner type, set it as a global table.
-        lua_newtable(sc->_lua);
-        lua_pushvalue(sc->_lua, -1);
-        lua_setglobal(sc->_lua, name);
-    }
-    
-    // Create the metatable and populate it with the member functions.
-    lua_pushliteral(sc->_lua, "__metatable");
-    luaL_newmetatable(sc->_lua, name);
-    if (members)
-        luaL_setfuncs(sc->_lua, members, 0);
-    lua_pushstring(sc->_lua, "__index");
-    lua_pushvalue(sc->_lua, -2);
-    lua_settable(sc->_lua, -3);
-
-    // Add the delete function if it was specified.
-    if (deleteFunction)
-    {
-        lua_pushstring(sc->_lua, "__gc");
-        lua_pushcfunction(sc->_lua, deleteFunction);
-        lua_settable(sc->_lua, -3);
-    }
-
-    // Set the metatable on the main table.
-    lua_settable(sc->_lua, -3);
-    
-    // Populate the main table with the static functions.
-    if (statics)
-        luaL_setfuncs(sc->_lua, statics, 0);
-
-    // Set the new function(s) for the class.
-    if (newFunction)
-    {
-        lua_pushliteral(sc->_lua, "new");
-        lua_pushcfunction(sc->_lua, newFunction);
-        lua_settable(sc->_lua, -3);
-    }
-
-    // Set the table we just created within the correct parent table.
-    if (!scopePath.empty())
-    {
-        lua_settable(sc->_lua, -3);
-
-        // Pop all the parent tables off the stack.
-        int size = (int)scopePath.size();
-        lua_pop(sc->_lua, size);
-    }
-    else
-    {
-        // Pop the main table off the stack.
-        lua_pop(sc->_lua, 1);
-    }
-}
-
-void ScriptUtil::registerFunction(const char* luaFunction, lua_CFunction cppFunction)
-{
-    lua_pushcfunction(Game::getInstance()->getScriptController()->_lua, cppFunction);
-    lua_setglobal(Game::getInstance()->getScriptController()->_lua, luaFunction);
-}
-
-void ScriptUtil::setGlobalHierarchyPair(const std::string& base, const std::string& derived)
-{
-    Game::getInstance()->getScriptController()->_hierarchy[base].push_back(derived);
-}
-
-void ScriptUtil::addStringFromEnumConversionFunction(luaStringEnumConversionFunction stringFromEnum)
-{
-    Game::getInstance()->getScriptController()->_stringFromEnum.push_back(stringFromEnum);
-}
-
-ScriptUtil::LuaArray<bool> ScriptUtil::getBoolPointer(int index)
-{
-    GENERATE_LUA_GET_POINTER(bool, luaCheckBool);
-}
-
-ScriptUtil::LuaArray<short> ScriptUtil::getShortPointer(int index)
-{
-    GENERATE_LUA_GET_POINTER(short, (short)luaL_checkint);
-}
-
-ScriptUtil::LuaArray<int> ScriptUtil::getIntPointer(int index)
-{
-    GENERATE_LUA_GET_POINTER(int, (int)luaL_checkint);
-}
-
-ScriptUtil::LuaArray<long> ScriptUtil::getLongPointer(int index)
-{
-    GENERATE_LUA_GET_POINTER(long, (long)luaL_checkint);
-}
-
-ScriptUtil::LuaArray<unsigned char> ScriptUtil::getUnsignedCharPointer(int index)
-{
-    GENERATE_LUA_GET_POINTER(unsigned char, (unsigned char)luaL_checkunsigned);
-}
-
-ScriptUtil::LuaArray<unsigned short> ScriptUtil::getUnsignedShortPointer(int index)
-{
-    GENERATE_LUA_GET_POINTER(unsigned short, (unsigned short)luaL_checkunsigned);
-}
-
-ScriptUtil::LuaArray<unsigned int> ScriptUtil::getUnsignedIntPointer(int index)
-{
-    GENERATE_LUA_GET_POINTER(unsigned int, (unsigned int)luaL_checkunsigned);
-}
-
-ScriptUtil::LuaArray<unsigned long> ScriptUtil::getUnsignedLongPointer(int index)
-{
-    GENERATE_LUA_GET_POINTER(unsigned long, (unsigned long)luaL_checkunsigned);
-}
-
-ScriptUtil::LuaArray<float> ScriptUtil::getFloatPointer(int index)
-{
-    GENERATE_LUA_GET_POINTER(float, (float)luaL_checknumber);
-}
-
-ScriptUtil::LuaArray<double> ScriptUtil::getDoublePointer(int index)
-{
-    GENERATE_LUA_GET_POINTER(double, (double)luaL_checknumber);
-}
-
-const char* ScriptUtil::getString(int index, bool isStdString)
-{
-    if (lua_type(Game::getInstance()->getScriptController()->_lua, index) == LUA_TSTRING)
-        return luaL_checkstring(Game::getInstance()->getScriptController()->_lua, index);
-    else if (lua_type(Game::getInstance()->getScriptController()->_lua, index) == LUA_TNIL && !isStdString)
-        return NULL;
-    else
-    {
-        GP_ERROR("Invalid string parameter (index = %d).", index);
-        return NULL;
-    }
-}
-
-bool ScriptUtil::luaCheckBool(lua_State* state, int n)
-{
-    if (!lua_isboolean(state, n))
-    {
-        const char* msg = lua_pushfstring(state, "%s expected, got %s", lua_typename(state, LUA_TBOOLEAN), luaL_typename(state, n));
-        luaL_argerror(state, n, msg);
-        return false;
-    }
-    return (lua_toboolean(state, n) != 0);
-}
-
-
-void ScriptController::loadScript(const char* path, bool forceReload)
-{
-    GP_ASSERT(path);
-    std::set<std::string>::iterator iter = _loadedScripts.find(path);
-    if (iter == _loadedScripts.end() || forceReload)
-    {
-#ifdef __ANDROID__
-        const char* scriptContents = FileSystem::readAll(path);
-        if (luaL_dostring(_lua, scriptContents))
-        {
-            GP_WARN("Failed to run Lua script with error: '%s'.", lua_tostring(_lua, -1));
-        }
-        SAFE_DELETE_ARRAY(scriptContents);
-#else
-        std::string fullPath;
-        if (!FileSystem::isAbsolutePath(path))
-        {
-            fullPath.append(FileSystem::getResourcePath());
-        }
-        fullPath.append(path);
-        if (luaL_dofile(_lua, fullPath.c_str()))
-        {
-            GP_WARN("Failed to run Lua script with error: '%s'.", lua_tostring(_lua, -1));
-        }
-#endif
-        if (iter == _loadedScripts.end())
-        {
-            _loadedScripts.insert(path);
-        }
-    }
-}
-
-std::string ScriptController::loadUrl(const char* url)
-{
-    std::string file;
-    std::string id;
-    splitURL(url, &file, &id);
-
-    // Make sure the function isn't empty.
-    if (id.size() <= 0)
-    {
-        GP_ERROR("Got an empty function name when parsing function url '%s'.", url);
-        return std::string();
-    }
-
-    // Ensure the script is loaded.
-    if (file.size() > 0)
-        Game::getInstance()->getScriptController()->loadScript(file.c_str());
-
-    // Return the function name.
-    return id;
-}
-
-bool ScriptController::getBool(const char* name, bool defaultValue)
-{
-    PUSH_NESTED_VARIABLE(name, defaultValue);
-    bool b = lua_isboolean(_lua, -1) ? ScriptUtil::luaCheckBool(_lua, -1) : defaultValue;
-    POP_NESTED_VARIABLE();
-    return b;
-}
-
-char ScriptController::getChar(const char* name, char defaultValue)
-{
-    PUSH_NESTED_VARIABLE(name, defaultValue);
-    char c = lua_isnumber(_lua, -1) ?  (char)luaL_checkint(_lua, -1) : defaultValue;
-    POP_NESTED_VARIABLE();
-    return c;
-}
-
-short ScriptController::getShort(const char* name, short defaultValue)
-{
-    PUSH_NESTED_VARIABLE(name, defaultValue);
-    short n = lua_isnumber(_lua, -1) ? (short)luaL_checkint(_lua, -1) : defaultValue;
-    POP_NESTED_VARIABLE();
-    return n;
-}
-
-int ScriptController::getInt(const char* name, int defaultValue)
-{
-    PUSH_NESTED_VARIABLE(name, defaultValue);
-    int n = lua_isnumber(_lua, -1) ? luaL_checkint(_lua, -1) : defaultValue;
-    POP_NESTED_VARIABLE();
-    return n;
-}
-
-long ScriptController::getLong(const char* name, long defaultValue)
-{
-    PUSH_NESTED_VARIABLE(name, defaultValue);
-    long n = lua_isnumber(_lua, -1) ? luaL_checklong(_lua, -1) : defaultValue;
-    POP_NESTED_VARIABLE();
-    return n;
-}
-
-unsigned char ScriptController::getUnsignedChar(const char* name, unsigned char defaultValue)
-{
-    PUSH_NESTED_VARIABLE(name, defaultValue);
-    unsigned char c = lua_isnumber(_lua, -1) ? (unsigned char)luaL_checkunsigned(_lua, -1) : defaultValue;
-    POP_NESTED_VARIABLE();
-    return c;
-}
-
-unsigned short ScriptController::getUnsignedShort(const char* name, unsigned short defaultValue)
-{
-    PUSH_NESTED_VARIABLE(name, defaultValue);
-    unsigned short n = lua_isnumber(_lua, -1) ? (unsigned short)luaL_checkunsigned(_lua, -1) : defaultValue;
-    POP_NESTED_VARIABLE();
-    return n;
-}
-
-unsigned int ScriptController::getUnsignedInt(const char* name, unsigned int defaultValue)
-{
-    PUSH_NESTED_VARIABLE(name, defaultValue);
-    unsigned int n = lua_isnumber(_lua, -1) ? (unsigned int)luaL_checkunsigned(_lua, -1) : defaultValue;
-    POP_NESTED_VARIABLE();
-    return n;
-}
-
-unsigned long ScriptController::getUnsignedLong(const char* name, unsigned long defaultValue)
-{
-    PUSH_NESTED_VARIABLE(name, defaultValue);
-    unsigned long n = lua_isnumber(_lua, -1) ? (unsigned long)luaL_checkunsigned(_lua, -1) : defaultValue;
-    POP_NESTED_VARIABLE();
-    return n;
-}
-
-float ScriptController::getFloat(const char* name, float defaultValue)
-{
-    PUSH_NESTED_VARIABLE(name, defaultValue);
-    float f = lua_isnumber(_lua, -1) ? (float)luaL_checknumber(_lua, -1) : defaultValue;
-    POP_NESTED_VARIABLE();
-    return f;
-}
-
-double ScriptController::getDouble(const char* name, double defaultValue)
-{
-    PUSH_NESTED_VARIABLE(name, defaultValue);
-    double n = lua_isnumber(_lua, -1) ? (double)luaL_checknumber(_lua, -1) : defaultValue;
-    POP_NESTED_VARIABLE();
-    return n;
-}
-
-const char* ScriptController::getString(const char* name)
-{
-    PUSH_NESTED_VARIABLE(name, NULL);
-    const char* s = lua_isstring(_lua, -1) ? luaL_checkstring(_lua, -1) : NULL;
-    POP_NESTED_VARIABLE();
-    return s;
-}
-
-void ScriptController::setBool(const char* name, bool v)
-{
-    lua_pushboolean(_lua, v);
-    lua_setglobal(_lua, name);
-}
-
-void ScriptController::setChar(const char* name, char v)
-{
-    lua_pushinteger(_lua, v);
-    lua_setglobal(_lua, name);
-}
-
-void ScriptController::setShort(const char* name, short v)
-{
-    lua_pushinteger(_lua, v);
-    lua_setglobal(_lua, name);
-}
-
-void ScriptController::setInt(const char* name, int v)
-{
-    lua_pushinteger(_lua, v);
-    lua_setglobal(_lua, name);
-}
-
-void ScriptController::setLong(const char* name, long v)
-{
-    lua_pushinteger(_lua, v);
-    lua_setglobal(_lua, name);
-}
-
-void ScriptController::setUnsignedChar(const char* name, unsigned char v)
-{
-    lua_pushunsigned(_lua, v);
-    lua_setglobal(_lua, name);
-}
-
-void ScriptController::setUnsignedShort(const char* name, unsigned short v)
-{
-    lua_pushunsigned(_lua, v);
-    lua_setglobal(_lua, name);
-}
-
-void ScriptController::setUnsignedInt(const char* name, unsigned int v)
-{
-    lua_pushunsigned(_lua, v);
-    lua_setglobal(_lua, name);
-}
-
-void ScriptController::setUnsignedLong(const char* name, unsigned long v)
-{
-    lua_pushunsigned(_lua, v);
-    lua_setglobal(_lua, name);
-}
-
-void ScriptController::setFloat(const char* name, float v)
-{
-    lua_pushnumber(_lua, v);
-    lua_setglobal(_lua, name);
-}
-
-void ScriptController::setDouble(const char* name, double v)
-{
-    lua_pushnumber(_lua, v);
-    lua_setglobal(_lua, name);
-}
-
-void ScriptController::setString(const char* name, const char* v)
-{
-    lua_pushstring(_lua, v);
-    lua_setglobal(_lua, name);
-}
-
-void ScriptController::print(const char* str)
-{
-    gameplay::print("%s", str);
-}
-
-void ScriptController::print(const char* str1, const char* str2)
-{
-    gameplay::print("%s%s", str1, str2);
-}
-
-ScriptController::ScriptController() : _lua(NULL)
-{
-}
-
-ScriptController::~ScriptController()
-{
-}
-
-static const char* lua_print_function = 
-    "function print(...)\n"
-    "    ScriptController.print(table.concat({...},\"\\t\"), \"\\n\")\n"
-    "end\n";
-
-static const char* lua_loadfile_function = 
-    "do\n"
-    "    local oldLoadfile = loadfile\n"
-    "    loadfile = function(filename)\n"
-    "        if filename ~= nil and not FileSystem.isAbsolutePath(filename) then\n"
-    "            FileSystem.createFileFromAsset(filename)\n"
-    "            filename = FileSystem.getResourcePath() .. filename\n"
-    "        end\n"
-    "        return oldLoadfile(filename)\n"
-    "    end\n"
-    "end\n";
-
-static const char* lua_dofile_function = 
-    "do\n"
-    "    local oldDofile = dofile\n"
-    "    dofile = function(filename)\n"
-    "        if filename ~= nil and not FileSystem.isAbsolutePath(filename) then\n"
-    "            FileSystem.createFileFromAsset(filename)\n"
-    "            filename = FileSystem.getResourcePath() .. filename\n"
-    "        end\n"
-    "        return oldDofile(filename)\n"
-    "    end\n"
-    "end\n";
-
-<<<<<<< HEAD
-static void appendLuaPath(lua_State* state, const char* path)
-=======
-/**
- * @script{ignore}
- */
-void appendLuaPath(lua_State* state, const char* path)
->>>>>>> f0df308b
-{
-    lua_getglobal(state, "package");
-
-    // Get the current path string from top of stack
-    lua_getfield(state, -1, "path");
-    std::string cur_path = lua_tostring(state, -1);
-    lua_pop(state, 1);
-
-    // Append our game resource path to the path
-    cur_path += ';';
-    cur_path += path;
-    cur_path += "?.lua";
-
-    // Push the new path
-    lua_pushstring(state, cur_path.c_str());
-    lua_setfield(state, -2, "path");
-    lua_pop(state, 1);
-}
-
-void ScriptController::initialize()
-{
-    _lua = luaL_newstate();
-    if (!_lua)
-        GP_ERROR("Failed to initialize Lua scripting engine.");
-    luaL_openlibs(_lua);
-
-#ifndef NO_LUA_BINDINGS
-    lua_RegisterAllBindings();
-    ScriptUtil::registerFunction("convert", ScriptController::convert);
-#endif
-
-    // Append to the LUA_PATH to allow scripts to be found in the resource folder on all platforms
-    appendLuaPath(_lua, FileSystem::getResourcePath());
-
-    // Create our own print() function that uses gameplay::print.
-    if (luaL_dostring(_lua, lua_print_function))
-        GP_ERROR("Failed to load custom print() function with error: '%s'.", lua_tostring(_lua, -1));
-
-    // Change the functions that read a file to use FileSystem.getResourcePath as their base path.
-    if (luaL_dostring(_lua, lua_loadfile_function))
-        GP_ERROR("Failed to load custom loadfile() function with error: '%s'.", lua_tostring(_lua, -1));
-    if (luaL_dostring(_lua, lua_dofile_function))
-        GP_ERROR("Failed to load custom dofile() function with error: '%s'.", lua_tostring(_lua, -1));
-
-    // Write game command-line arguments to a global lua "arg" table
-    std::ostringstream args;
-    int argc;
-    char** argv;
-    Game::getInstance()->getArguments(&argc, &argv);
-    args << "arg = { }\n";
-    for (int i = 0; i < argc; ++i)
-    {
-        args << "arg[" << (i) << "] = [[" << argv[i] << "]]\n";
-    }
-    std::string argsStr = args.str();
-    if (argsStr.length() > 0)
-    {
-        if (luaL_dostring(_lua, argsStr.c_str()))
-            GP_ERROR("Failed to pass command-line arguments with error: '%s'.", lua_tostring(_lua, -1));
-    }
-}
-
-void ScriptController::initializeGame()
-{
-    std::vector<std::string>& list = _callbacks[INITIALIZE];
-    for (size_t i = 0; i < list.size(); ++i)
-        executeFunction<void>(list[i].c_str());
-}
-
-void ScriptController::finalize()
-{
-    if (_lua)
-	{
-        lua_close(_lua);
-		_lua = NULL;
-	}
-}
-
-void ScriptController::finalizeGame()
-{
-    std::vector<std::string> finalizeCallbacks = _callbacks[FINALIZE]; // no & : makes a copy of the vector
-
-	// Remove any registered callbacks so they don't get called after shutdown
-	for (unsigned int i = 0; i < CALLBACK_COUNT; i++)
-        _callbacks[i].clear();
-
-	// Fire script finalize callbacks
-    for (size_t i = 0; i < finalizeCallbacks.size(); ++i)
-        executeFunction<void>(finalizeCallbacks[i].c_str());
-
-    // Perform a full garbage collection cycle.
-	// Note that this does NOT free any global variables declared in scripts, since 
-	// they are stored in the global state and are still referenced. Only after 
-	// closing the state (lua_close) will those variables be released.
-    lua_gc(_lua, LUA_GCCOLLECT, 0);
-}
-
-void ScriptController::update(float elapsedTime)
-{
-    std::vector<std::string>& list = _callbacks[UPDATE];
-    for (size_t i = 0; i < list.size(); ++i)
-        executeFunction<void>(list[i].c_str(), "f", elapsedTime);
-}
-
-void ScriptController::render(float elapsedTime)
-{
-    std::vector<std::string>& list = _callbacks[RENDER];
-    for (size_t i = 0; i < list.size(); ++i)
-        executeFunction<void>(list[i].c_str(), "f", elapsedTime);
-}
-
-void ScriptController::resizeEvent(unsigned int width, unsigned int height)
-{
-    std::vector<std::string>& list = _callbacks[RESIZE_EVENT];
-    for (size_t i = 0; i < list.size(); ++i)
-        executeFunction<void>(list[i].c_str(), "uiui", width, height);
-}
-
-void ScriptController::keyEvent(Keyboard::KeyEvent evt, int key)
-{
-    std::vector<std::string>& list = _callbacks[KEY_EVENT];
-    for (size_t i = 0; i < list.size(); ++i)
-        executeFunction<void>(list[i].c_str(), "[Keyboard::KeyEvent][Keyboard::Key]", evt, key);
-}
-
-void ScriptController::touchEvent(Touch::TouchEvent evt, int x, int y, unsigned int contactIndex)
-{
-    std::vector<std::string>& list = _callbacks[TOUCH_EVENT];
-    for (size_t i = 0; i < list.size(); ++i)
-        executeFunction<void>(list[i].c_str(), "[Touch::TouchEvent]iiui", evt, x, y, contactIndex);
-}
-
-bool ScriptController::mouseEvent(Mouse::MouseEvent evt, int x, int y, int wheelDelta)
-{
-    std::vector<std::string>& list = _callbacks[MOUSE_EVENT];
-    for (size_t i = 0; i < list.size(); ++i)
-    {
-        if (executeFunction<bool>(list[i].c_str(), "[Mouse::MouseEvent]iii", evt, x, y, wheelDelta))
-            return true;
-    }
-    return false;
-}
-
-void ScriptController::gamepadEvent(Gamepad::GamepadEvent evt, Gamepad* gamepad, unsigned int analogIndex)
-{
-    std::vector<std::string>& list = _callbacks[GAMEPAD_EVENT];
-    for (size_t i = 0; i < list.size(); ++i)
-        executeFunction<void>(list[i].c_str(), "[Gamepad::GamepadEvent]<Gamepad>", evt, gamepad);
-}
-
-void ScriptController::executeFunctionHelper(int resultCount, const char* func, const char* args, va_list* list)
-{
-	if (!_lua)
-		return; // handles calling this method after script is finalized
-
-    if (func == NULL)
-    {
-        GP_ERROR("Lua function name must be non-null.");
-        return;
-    }
-
-    if (!getNestedVariable(_lua, func))
-    {
-        GP_WARN("Failed to call function '%s'", func);
-        return;
-    }
-
-    const char* sig = args;
-    int argumentCount = 0;
-
-    // Push the arguments to the Lua stack if there are any.
-    if (sig)
-    {
-        while (true)
-        {
-            if (!(*sig))
-                break;
-
-            switch(*sig++)
-            {
-            // Signed integers.
-            case 'c':
-            case 'h':
-            case 'i':
-            case 'l':
-                lua_pushinteger(_lua, va_arg(*list, int));
-                break;
-            // Unsigned integers.
-            case 'u':
-                // Skip past the actual type (long, int, short, char).
-                sig++;
-                lua_pushunsigned(_lua, va_arg(*list, int));
-                break;
-            // Booleans.
-            case 'b':
-                lua_pushboolean(_lua, va_arg(*list, int));
-                break;
-            // Floating point numbers.
-            case 'f':
-            case 'd':
-                lua_pushnumber(_lua, va_arg(*list, double));
-                break;
-            // Strings.
-            case 's':
-                lua_pushstring(_lua, va_arg(*list, char*));
-                break;
-            // Pointers.
-            case 'p':
-                lua_pushlightuserdata(_lua, va_arg(*list, void*));
-                break;
-            // Enums.
-            case '[':
-            {
-                std::string type = sig;
-                type = type.substr(0, type.find("]"));
-
-                // Skip past the closing ']' (the semi-colon here is intentional-do not remove).
-                while (*sig++ != ']');
-
-                unsigned int value = va_arg(*list, int);
-                std::string enumStr = "";
-                for (unsigned int i = 0; enumStr.size() == 0 && i < _stringFromEnum.size(); i++)
-                {
-                    enumStr = (*_stringFromEnum[i])(type, value);
-                }
-
-                lua_pushstring(_lua, enumStr.c_str());
-                break;
-            }
-            // Object references/pointers (Lua userdata).
-            case '<':
-            {
-                std::string type = sig;
-                type = type.substr(0, type.find(">"));
-
-                // Skip past the closing '>' (the semi-colon here is intentional-do not remove).
-                while (*sig++ != '>');
-
-                // Calculate the unique Lua type name.
-                size_t i = type.find("::");
-                while (i != std::string::npos)
-                {
-                    // We use "" as the replacement here-this must match the preprocessor
-                    // define SCOPE_REPLACEMENT from the gameplay-luagen project.
-                    type.replace(i, 2, "");
-                    i = type.find("::");
-                }
-
-                void* ptr = va_arg(*list, void*);
-                if (ptr == NULL)
-                {
-                    lua_pushnil(_lua);
-                }
-                else
-                {
-                    ScriptUtil::LuaObject* object = (ScriptUtil::LuaObject*)lua_newuserdata(_lua, sizeof(ScriptUtil::LuaObject));
-                    object->instance = ptr;
-                    object->owns = false;
-                    luaL_getmetatable(_lua, type.c_str());
-                    lua_setmetatable(_lua, -2);
-                }
-                break;
-            }
-            default:
-                GP_ERROR("Invalid argument type '%d'.", *(sig - 1));
-                break;
-            }
-
-            argumentCount++;
-            luaL_checkstack(_lua, 1, "Too many arguments.");
-        }
-    }
-
-    // Perform the function call.
-    if (lua_pcall(_lua, argumentCount, resultCount, 0) != 0)
-        GP_WARN("Failed to call function '%s' with error '%s'.", func, lua_tostring(_lua, -1));
-}
-
-void ScriptController::registerCallback(const char* callback, const char* function)
-{
-    ScriptCallback scb = toCallback(callback);
-    if (scb < INVALID_CALLBACK)
-    {
-        _callbacks[scb].push_back(function);
-    }
-    else
-    {
-        GP_WARN("Invalid script callback function specified: %s", callback);
-    }
-}
-
-void ScriptController::unregisterCallback(const char* callback, const char* function)
-{
-    ScriptCallback scb = toCallback(callback);
-    if (scb < INVALID_CALLBACK)
-    {
-        std::vector<std::string>& list = _callbacks[scb];
-        std::vector<std::string>::iterator itr = std::find(list.begin(), list.end(), std::string(function));
-        if (itr != list.end())
-            list.erase(itr);
-    }
-    else
-    {
-        GP_WARN("Invalid script callback function specified: %s", callback);
-    }
-}
-
-ScriptController::ScriptCallback ScriptController::toCallback(const char* name)
-{
-    if (strcmp(name, "initialize") == 0)
-        return ScriptController::INITIALIZE;
-    else if (strcmp(name, "update") == 0)
-        return ScriptController::UPDATE;
-    else if (strcmp(name, "render") == 0)
-        return ScriptController::RENDER;
-    else if (strcmp(name, "finalize") == 0)
-        return ScriptController::FINALIZE;
-    else if (strcmp(name, "resizeEvent") == 0)
-        return ScriptController::RESIZE_EVENT;
-    else if (strcmp(name, "keyEvent") == 0)
-        return ScriptController::KEY_EVENT;
-    else if (strcmp(name, "touchEvent") == 0)
-        return ScriptController::TOUCH_EVENT;
-    else if (strcmp(name, "mouseEvent") == 0)
-        return ScriptController::MOUSE_EVENT;
-    else if (strcmp(name, "gamepadEvent") == 0)
-        return ScriptController::GAMEPAD_EVENT;
-    else
-        return ScriptController::INVALID_CALLBACK;
-}
-
-int ScriptController::convert(lua_State* state)
-{
-    // Get the number of parameters.
-    int paramCount = lua_gettop(state);
-    // Attempt to match the parameters to a valid binding.
-    switch (paramCount)
-    {
-        case 2:
-        {
-            if (lua_type(state, 1) == LUA_TUSERDATA && lua_type(state, 2) == LUA_TSTRING )
-            {
-                // Get parameter 2
-                const char* param2 = ScriptUtil::getString(2, false);
-                if (param2 != NULL)
-                {
-                    luaL_getmetatable(state, param2);
-                    lua_setmetatable(state, -3);
-                }
-                return 0;
-            }
-
-            lua_pushstring(state, "lua_convert - Failed to match the given parameters to a valid function signature.");
-            lua_error(state);
-            break;
-        }
-        default:
-        {
-            lua_pushstring(state, "Invalid number of parameters (expected 2).");
-            lua_error(state);
-            break;
-        }
-    }
-    return 0;
-}
-
-// Helper macros.
-#define SCRIPT_EXECUTE_FUNCTION_NO_PARAM(type, checkfunc) \
-    int top = lua_gettop(_lua); \
-    executeFunctionHelper(1, func, NULL, NULL); \
-    type value = (type)checkfunc(_lua, -1); \
-    lua_pop(_lua, -1); \
-    lua_settop(_lua, top); \
-    return value;
-
-#define SCRIPT_EXECUTE_FUNCTION_PARAM(type, checkfunc) \
-    int top = lua_gettop(_lua); \
-    va_list list; \
-    va_start(list, args); \
-    executeFunctionHelper(1, func, args, &list); \
-    type value = (type)checkfunc(_lua, -1); \
-    lua_pop(_lua, -1); \
-    va_end(list); \
-    lua_settop(_lua, top); \
-    return value;
-
-#define SCRIPT_EXECUTE_FUNCTION_PARAM_LIST(type, checkfunc) \
-    int top = lua_gettop(_lua); \
-    executeFunctionHelper(1, func, args, list); \
-    type value = (type)checkfunc(_lua, -1); \
-    lua_pop(_lua, -1); \
-    lua_settop(_lua, top); \
-    return value;
-
-template<> void ScriptController::executeFunction<void>(const char* func)
-{
-    int top = lua_gettop(_lua);
-    executeFunctionHelper(0, func, NULL, NULL);
-    lua_settop(_lua, top);
-}
-
-template<> bool ScriptController::executeFunction<bool>(const char* func)
-{
-    SCRIPT_EXECUTE_FUNCTION_NO_PARAM(bool, ScriptUtil::luaCheckBool);
-}
-
-template<> char ScriptController::executeFunction<char>(const char* func)
-{
-    SCRIPT_EXECUTE_FUNCTION_NO_PARAM(char, luaL_checkint);
-}
-
-template<> short ScriptController::executeFunction<short>(const char* func)
-{
-    SCRIPT_EXECUTE_FUNCTION_NO_PARAM(short, luaL_checkint);
-}
-
-template<> int ScriptController::executeFunction<int>(const char* func)
-{
-    SCRIPT_EXECUTE_FUNCTION_NO_PARAM(int, luaL_checkint);
-}
-
-template<> long ScriptController::executeFunction<long>(const char* func)
-{
-    SCRIPT_EXECUTE_FUNCTION_NO_PARAM(long, luaL_checklong);
-}
-
-template<> unsigned char ScriptController::executeFunction<unsigned char>(const char* func)
-{
-    SCRIPT_EXECUTE_FUNCTION_NO_PARAM(unsigned char, luaL_checkunsigned);
-}
-
-template<> unsigned short ScriptController::executeFunction<unsigned short>(const char* func)
-{
-    SCRIPT_EXECUTE_FUNCTION_NO_PARAM(unsigned short, luaL_checkunsigned);
-}
-
-template<> unsigned int ScriptController::executeFunction<unsigned int>(const char* func)
-{
-    SCRIPT_EXECUTE_FUNCTION_NO_PARAM(unsigned int, luaL_checkunsigned);
-}
-
-template<> unsigned long ScriptController::executeFunction<unsigned long>(const char* func)
-{
-    SCRIPT_EXECUTE_FUNCTION_NO_PARAM(unsigned long, luaL_checkunsigned);
-}
-
-template<> float ScriptController::executeFunction<float>(const char* func)
-{
-    SCRIPT_EXECUTE_FUNCTION_NO_PARAM(float, luaL_checknumber);
-}
-
-template<> double ScriptController::executeFunction<double>(const char* func)
-{
-    SCRIPT_EXECUTE_FUNCTION_NO_PARAM(double, luaL_checknumber);
-}
-
-template<> std::string ScriptController::executeFunction<std::string>(const char* func)
-{
-    SCRIPT_EXECUTE_FUNCTION_NO_PARAM(std::string, luaL_checkstring);
-}
-
-/** Template specialization. */
-template<> void ScriptController::executeFunction<void>(const char* func, const char* args, ...)
-{
-    int top = lua_gettop(_lua);
-    va_list list;
-    va_start(list, args);
-    executeFunctionHelper(0, func, args, &list);
-    va_end(list);
-    lua_settop(_lua, top);
-}
-
-/** Template specialization. */
-template<> bool ScriptController::executeFunction<bool>(const char* func, const char* args, ...)
-{
-    SCRIPT_EXECUTE_FUNCTION_PARAM(bool, ScriptUtil::luaCheckBool);
-}
-
-/** Template specialization. */
-template<> char ScriptController::executeFunction<char>(const char* func, const char* args, ...)
-{
-    SCRIPT_EXECUTE_FUNCTION_PARAM(char, luaL_checkint);
-}
-
-/** Template specialization. */
-template<> short ScriptController::executeFunction<short>(const char* func, const char* args, ...)
-{
-    SCRIPT_EXECUTE_FUNCTION_PARAM(short, luaL_checkint);
-}
-
-/** Template specialization. */
-template<> int ScriptController::executeFunction<int>(const char* func, const char* args, ...)
-{
-    SCRIPT_EXECUTE_FUNCTION_PARAM(int, luaL_checkint);
-}
-
-/** Template specialization. */
-template<> long ScriptController::executeFunction<long>(const char* func, const char* args, ...)
-{
-    SCRIPT_EXECUTE_FUNCTION_PARAM(long, luaL_checklong);
-}
-
-/** Template specialization. */
-template<> unsigned char ScriptController::executeFunction<unsigned char>(const char* func, const char* args, ...)
-{
-    SCRIPT_EXECUTE_FUNCTION_PARAM(unsigned char, luaL_checkunsigned);
-}
-
-/** Template specialization. */
-template<> unsigned short ScriptController::executeFunction<unsigned short>(const char* func, const char* args, ...)
-{
-    SCRIPT_EXECUTE_FUNCTION_PARAM(unsigned short, luaL_checkunsigned);
-}
-
-/** Template specialization. */
-template<> unsigned int ScriptController::executeFunction<unsigned int>(const char* func, const char* args, ...)
-{
-    SCRIPT_EXECUTE_FUNCTION_PARAM(unsigned int, luaL_checkunsigned);
-}
-
-/** Template specialization. */
-template<> unsigned long ScriptController::executeFunction<unsigned long>(const char* func, const char* args, ...)
-{
-    SCRIPT_EXECUTE_FUNCTION_PARAM(unsigned long, luaL_checkunsigned);
-}
-
-/** Template specialization. */
-template<> float ScriptController::executeFunction<float>(const char* func, const char* args, ...)
-{
-    SCRIPT_EXECUTE_FUNCTION_PARAM(float, luaL_checknumber);
-}
-
-/** Template specialization. */
-template<> double ScriptController::executeFunction<double>(const char* func, const char* args, ...)
-{
-    SCRIPT_EXECUTE_FUNCTION_PARAM(double, luaL_checknumber);
-}
-
-/** Template specialization. */
-template<> std::string ScriptController::executeFunction<std::string>(const char* func, const char* args, ...)
-{
-    SCRIPT_EXECUTE_FUNCTION_PARAM(std::string, luaL_checkstring);
-}
-
-/** Template specialization. */
-template<> void ScriptController::executeFunction<void>(const char* func, const char* args, va_list* list)
-{
-    executeFunctionHelper(0, func, args, list);
-}
-
-/** Template specialization. */
-template<> bool ScriptController::executeFunction<bool>(const char* func, const char* args, va_list* list)
-{
-    SCRIPT_EXECUTE_FUNCTION_PARAM_LIST(bool, ScriptUtil::luaCheckBool);
-}
-
-/** Template specialization. */
-template<> char ScriptController::executeFunction<char>(const char* func, const char* args, va_list* list)
-{
-    SCRIPT_EXECUTE_FUNCTION_PARAM_LIST(char, luaL_checkint);
-}
-
-/** Template specialization. */
-template<> short ScriptController::executeFunction<short>(const char* func, const char* args, va_list* list)
-{
-    SCRIPT_EXECUTE_FUNCTION_PARAM_LIST(short, luaL_checkint);
-}
-
-/** Template specialization. */
-template<> int ScriptController::executeFunction<int>(const char* func, const char* args, va_list* list)
-{
-    SCRIPT_EXECUTE_FUNCTION_PARAM_LIST(int, luaL_checkint);
-}
-
-/** Template specialization. */
-template<> long ScriptController::executeFunction<long>(const char* func, const char* args, va_list* list)
-{
-    SCRIPT_EXECUTE_FUNCTION_PARAM_LIST(long, luaL_checklong);
-}
-
-/** Template specialization. */
-template<> unsigned char ScriptController::executeFunction<unsigned char>(const char* func, const char* args, va_list* list)
-{
-    SCRIPT_EXECUTE_FUNCTION_PARAM_LIST(unsigned char, luaL_checkunsigned);
-}
-
-/** Template specialization. */
-template<> unsigned short ScriptController::executeFunction<unsigned short>(const char* func, const char* args, va_list* list)
-{
-    SCRIPT_EXECUTE_FUNCTION_PARAM_LIST(unsigned short, luaL_checkunsigned);
-}
-
-/** Template specialization. */
-template<> unsigned int ScriptController::executeFunction<unsigned int>(const char* func, const char* args, va_list* list)
-{
-    SCRIPT_EXECUTE_FUNCTION_PARAM_LIST(unsigned int, luaL_checkunsigned);
-}
-
-/** Template specialization. */
-template<> unsigned long ScriptController::executeFunction<unsigned long>(const char* func, const char* args, va_list* list)
-{
-    SCRIPT_EXECUTE_FUNCTION_PARAM_LIST(unsigned long, luaL_checkunsigned);
-}
-
-/** Template specialization. */
-template<> float ScriptController::executeFunction<float>(const char* func, const char* args, va_list* list)
-{
-    SCRIPT_EXECUTE_FUNCTION_PARAM_LIST(float, luaL_checknumber);
-}
-
-/** Template specialization. */
-template<> double ScriptController::executeFunction<double>(const char* func, const char* args, va_list* list)
-{
-    SCRIPT_EXECUTE_FUNCTION_PARAM_LIST(double, luaL_checknumber);
-}
-
-/** Template specialization. */
-template<> std::string ScriptController::executeFunction<std::string>(const char* func, const char* args, va_list* list)
-{
-    SCRIPT_EXECUTE_FUNCTION_PARAM_LIST(std::string, luaL_checkstring);
-}
-
-}
+#include "Base.h"
+#include "FileSystem.h"
+#include "ScriptController.h"
+
+#ifndef NO_LUA_BINDINGS
+#include "lua/lua_all_bindings.h"
+#endif
+
+#define GENERATE_LUA_GET_POINTER(type, checkFunc) \
+    ScriptController* sc = Game::getInstance()->getScriptController(); \
+    /* Check that the parameter is the correct type. */ \
+    if (!lua_istable(sc->_lua, index)) \
+    { \
+        if (lua_islightuserdata(sc->_lua, index)) \
+            return LuaArray<type>((type*)lua_touserdata(sc->_lua, index)); \
+        lua_pushfstring(sc->_lua, "Expected a " #type " pointer (an array represented as a Lua table), got '%s' instead.", \
+            luaL_typename(sc->_lua, index)); \
+        lua_error(sc->_lua); \
+        return LuaArray<type>((type*)NULL); \
+    } \
+    \
+    /* Get the size of the array. */ \
+    lua_len(sc->_lua, index); \
+    int size = luaL_checkint(sc->_lua, -1); \
+    if (size <= 0) \
+        return LuaArray<type>((type*)NULL); \
+    \
+    /* Declare a LuaArray to store the values. */ \
+    LuaArray<type> arr(size); \
+    \
+    /* Push the first key. */ \
+    lua_pushnil(sc->_lua); \
+    int i = 0; \
+    for (; lua_next(sc->_lua, index) != 0 && i < size; i++) \
+    { \
+        arr[i] = (checkFunc(sc->_lua, -1)); \
+        \
+        /* Remove the value we just retrieved, but leave the key for the next iteration. */ \
+        lua_pop(sc->_lua, 1); \
+    } \
+    \
+    return arr
+
+#define PUSH_NESTED_VARIABLE(name, defaultValue) \
+    int top = lua_gettop(_lua); \
+    if (!getNestedVariable(_lua, (name))) \
+    { \
+        lua_settop(_lua, top); \
+        return (defaultValue); \
+    }
+
+#define POP_NESTED_VARIABLE() \
+    lua_settop(_lua, top)
+
+/**
+ * Pushes onto the stack, the value of the global 'name' or the nested table value if 'name' is a '.' separated 
+ * list of tables of the form "A.B.C.D", where A, B and C are tables and D is a variable name in the table C.
+ * 
+ * If 'name' does not contain any '.' then it is assumed to be the name of a global variable.
+ * 
+ * This function will not restore the stack if there is an error.
+ * 
+ * @param lua  The Lua state.
+ * @param name The name of a global variable or a '.' separated list of nested tables ending with a variable name.
+ *             The name value may be in the format "A.B.C.D" where A is a table and B, C are child tables.
+ *             D is any type, which will be accessed by the calling function.
+ * 
+ * @return True if the tables were pushed on the stack or the global variable was pushed. Returns false on error.
+ */
+static bool getNestedVariable(lua_State* lua, const char* name)
+{
+    if (strchr(name, '.') == NULL)
+    {
+        lua_getglobal(lua, name);
+        return true;
+    }
+    static std::string str;
+    // Copy the input string to a std::string so we can modify it because 
+    // some of the Lua functions require NULL terminated c-strings.
+    str.assign(name);
+
+    // Find the first table, which will be a global variable.
+    char* start = const_cast<char*>(str.c_str());
+    char* end = strchr(start, '.');
+    if (end == NULL)
+    {
+        return false;
+    }
+    ++end;
+    *(end - 1) = '\0';
+    lua_getglobal(lua, start);
+    *(end - 1) = '.';
+    if (!lua_istable(lua, -1))
+    {
+        return false;
+    }
+    // Push the nested tables
+    for (;;)
+    {
+        start = end;
+        end = strchr(start, '.');
+        if (end == NULL || *end == '\0')
+        {
+            // push the last variable
+            lua_pushstring(lua, start);
+            lua_gettable(lua, -2);
+            return true;
+        }
+        else
+        {
+            // Push the next table
+            *end = '\0';
+            lua_pushstring(lua, start);
+            *end = '.';
+            lua_gettable(lua, -2);
+            if (!lua_istable(lua, -1))
+            {
+                return false;
+            }
+            ++end;
+            if (*end == '.')
+            {
+                return false;
+            }
+        }
+    }
+    return false;
+}
+
+namespace gameplay
+{
+
+extern void splitURL(const std::string& url, std::string* file, std::string* id);
+
+void ScriptUtil::registerLibrary(const char* name, const luaL_Reg* functions)
+{
+    ScriptController* sc = Game::getInstance()->getScriptController();
+    lua_newtable(sc->_lua);
+
+    // Go through the list of functions and add them to the table.
+    const luaL_Reg* iter = functions;
+    for (; iter && iter->name; iter++)
+    {
+        lua_pushcfunction(sc->_lua, iter->func);
+        lua_setfield(sc->_lua, -2, iter->name);
+    }
+
+    lua_setglobal(sc->_lua, name);
+}
+
+void ScriptUtil::registerConstantBool(const std::string& name, bool value, const std::vector<std::string>& scopePath)
+{
+    ScriptController* sc = Game::getInstance()->getScriptController();
+
+    // If the constant is within a scope, get the correct parent 
+    // table on the stack before setting its value.
+    if (!scopePath.empty())
+    {
+        lua_getglobal(sc->_lua, scopePath[0].c_str());
+        for (unsigned int i = 1; i < scopePath.size(); i++)
+        {
+            lua_pushstring(sc->_lua, scopePath[i].c_str());
+            lua_gettable(sc->_lua, -2);
+        }
+        
+        // Add the constant to the parent table.
+        lua_pushboolean(sc->_lua, value);
+        lua_setfield(sc->_lua, -2, name.c_str());
+
+        // Pop all the parent tables off the stack.
+        int size = (int)scopePath.size();
+        lua_pop(sc->_lua, size);
+    }
+    else
+    {
+        // TODO: Currently unsupported (we don't parse for this yet).
+        // If the constant is global, add it to the global table.
+        lua_pushboolean(sc->_lua, value);
+        lua_pushvalue(sc->_lua, -1);
+        lua_setglobal(sc->_lua, name.c_str());
+    }
+}
+
+void ScriptUtil::registerConstantNumber(const std::string& name, double value, const std::vector<std::string>& scopePath)
+{
+    ScriptController* sc = Game::getInstance()->getScriptController();
+
+    // If the constant is within a scope, get the correct parent 
+    // table on the stack before setting its value.
+    if (!scopePath.empty())
+    {
+        lua_getglobal(sc->_lua, scopePath[0].c_str());
+        for (unsigned int i = 1; i < scopePath.size(); i++)
+        {
+            lua_pushstring(sc->_lua, scopePath[i].c_str());
+            lua_gettable(sc->_lua, -2);
+        }
+        
+        // Add the constant to the parent table.
+        lua_pushnumber(sc->_lua, value);
+        lua_setfield(sc->_lua, -2, name.c_str());
+
+        // Pop all the parent tables off the stack.
+        int size = (int)scopePath.size();
+        lua_pop(sc->_lua, size);
+    }
+    else
+    {
+        // TODO: Currently unsupported (we don't parse for this yet).
+        // If the constant is global, add it to the global table.
+        lua_pushnumber(sc->_lua, value);
+        lua_pushvalue(sc->_lua, -1);
+        lua_setglobal(sc->_lua, name.c_str());
+    }
+}
+
+void ScriptUtil::registerConstantString(const std::string& name, const std::string& value, const std::vector<std::string>& scopePath)
+{
+    ScriptController* sc = Game::getInstance()->getScriptController();
+
+    // If the constant is within a scope, get the correct parent 
+    // table on the stack before setting its value.
+    if (!scopePath.empty())
+    {
+        lua_getglobal(sc->_lua, scopePath[0].c_str());
+        for (unsigned int i = 1; i < scopePath.size(); i++)
+        {
+            lua_pushstring(sc->_lua, scopePath[i].c_str());
+            lua_gettable(sc->_lua, -2);
+        }
+        
+        // Add the constant to the parent table.
+        lua_pushstring(sc->_lua, value.c_str());
+        lua_setfield(sc->_lua, -2, name.c_str());
+
+        // Pop all the parent tables off the stack.
+        int size = (int)scopePath.size();
+        lua_pop(sc->_lua, size);
+    }
+    else
+    {
+        // TODO: Currently unsupported (we don't parse for this yet).
+        // If the constant is global, add it to the global table.
+        lua_pushstring(sc->_lua, value.c_str());
+        lua_pushvalue(sc->_lua, -1);
+        lua_setglobal(sc->_lua, name.c_str());
+    }
+}
+
+void ScriptUtil::registerClass(const char* name, const luaL_Reg* members, lua_CFunction newFunction, 
+    lua_CFunction deleteFunction, const luaL_Reg* statics,  const std::vector<std::string>& scopePath)
+{
+    ScriptController* sc = Game::getInstance()->getScriptController();
+
+    // If the type is an inner type, get the correct parent 
+    // table on the stack before creating the table for the class.
+    if (!scopePath.empty())
+    {
+        std::string tablename = name;
+
+        // Strip off the scope path part of the name.
+        lua_getglobal(sc->_lua, scopePath[0].c_str());
+        std::size_t index = tablename.find(scopePath[0]);
+        if (index != std::string::npos)
+            tablename = tablename.substr(index + scopePath[0].size());
+        
+        for (unsigned int i = 1; i < scopePath.size(); i++)
+        {
+            lua_pushstring(sc->_lua, scopePath[i].c_str());
+            lua_gettable(sc->_lua, -2);
+
+            index = tablename.find(scopePath[i]);
+            if (index != std::string::npos)
+                tablename = tablename.substr(index + scopePath[i].size());
+        }
+
+        lua_pushstring(sc->_lua, tablename.c_str());
+        lua_newtable(sc->_lua);
+    }
+    else
+    {
+        // If the type is not an inner type, set it as a global table.
+        lua_newtable(sc->_lua);
+        lua_pushvalue(sc->_lua, -1);
+        lua_setglobal(sc->_lua, name);
+    }
+    
+    // Create the metatable and populate it with the member functions.
+    lua_pushliteral(sc->_lua, "__metatable");
+    luaL_newmetatable(sc->_lua, name);
+    if (members)
+        luaL_setfuncs(sc->_lua, members, 0);
+    lua_pushstring(sc->_lua, "__index");
+    lua_pushvalue(sc->_lua, -2);
+    lua_settable(sc->_lua, -3);
+
+    // Add the delete function if it was specified.
+    if (deleteFunction)
+    {
+        lua_pushstring(sc->_lua, "__gc");
+        lua_pushcfunction(sc->_lua, deleteFunction);
+        lua_settable(sc->_lua, -3);
+    }
+
+    // Set the metatable on the main table.
+    lua_settable(sc->_lua, -3);
+    
+    // Populate the main table with the static functions.
+    if (statics)
+        luaL_setfuncs(sc->_lua, statics, 0);
+
+    // Set the new function(s) for the class.
+    if (newFunction)
+    {
+        lua_pushliteral(sc->_lua, "new");
+        lua_pushcfunction(sc->_lua, newFunction);
+        lua_settable(sc->_lua, -3);
+    }
+
+    // Set the table we just created within the correct parent table.
+    if (!scopePath.empty())
+    {
+        lua_settable(sc->_lua, -3);
+
+        // Pop all the parent tables off the stack.
+        int size = (int)scopePath.size();
+        lua_pop(sc->_lua, size);
+    }
+    else
+    {
+        // Pop the main table off the stack.
+        lua_pop(sc->_lua, 1);
+    }
+}
+
+void ScriptUtil::registerFunction(const char* luaFunction, lua_CFunction cppFunction)
+{
+    lua_pushcfunction(Game::getInstance()->getScriptController()->_lua, cppFunction);
+    lua_setglobal(Game::getInstance()->getScriptController()->_lua, luaFunction);
+}
+
+void ScriptUtil::setGlobalHierarchyPair(const std::string& base, const std::string& derived)
+{
+    Game::getInstance()->getScriptController()->_hierarchy[base].push_back(derived);
+}
+
+void ScriptUtil::addStringFromEnumConversionFunction(luaStringEnumConversionFunction stringFromEnum)
+{
+    Game::getInstance()->getScriptController()->_stringFromEnum.push_back(stringFromEnum);
+}
+
+ScriptUtil::LuaArray<bool> ScriptUtil::getBoolPointer(int index)
+{
+    GENERATE_LUA_GET_POINTER(bool, luaCheckBool);
+}
+
+ScriptUtil::LuaArray<short> ScriptUtil::getShortPointer(int index)
+{
+    GENERATE_LUA_GET_POINTER(short, (short)luaL_checkint);
+}
+
+ScriptUtil::LuaArray<int> ScriptUtil::getIntPointer(int index)
+{
+    GENERATE_LUA_GET_POINTER(int, (int)luaL_checkint);
+}
+
+ScriptUtil::LuaArray<long> ScriptUtil::getLongPointer(int index)
+{
+    GENERATE_LUA_GET_POINTER(long, (long)luaL_checkint);
+}
+
+ScriptUtil::LuaArray<unsigned char> ScriptUtil::getUnsignedCharPointer(int index)
+{
+    GENERATE_LUA_GET_POINTER(unsigned char, (unsigned char)luaL_checkunsigned);
+}
+
+ScriptUtil::LuaArray<unsigned short> ScriptUtil::getUnsignedShortPointer(int index)
+{
+    GENERATE_LUA_GET_POINTER(unsigned short, (unsigned short)luaL_checkunsigned);
+}
+
+ScriptUtil::LuaArray<unsigned int> ScriptUtil::getUnsignedIntPointer(int index)
+{
+    GENERATE_LUA_GET_POINTER(unsigned int, (unsigned int)luaL_checkunsigned);
+}
+
+ScriptUtil::LuaArray<unsigned long> ScriptUtil::getUnsignedLongPointer(int index)
+{
+    GENERATE_LUA_GET_POINTER(unsigned long, (unsigned long)luaL_checkunsigned);
+}
+
+ScriptUtil::LuaArray<float> ScriptUtil::getFloatPointer(int index)
+{
+    GENERATE_LUA_GET_POINTER(float, (float)luaL_checknumber);
+}
+
+ScriptUtil::LuaArray<double> ScriptUtil::getDoublePointer(int index)
+{
+    GENERATE_LUA_GET_POINTER(double, (double)luaL_checknumber);
+}
+
+const char* ScriptUtil::getString(int index, bool isStdString)
+{
+    if (lua_type(Game::getInstance()->getScriptController()->_lua, index) == LUA_TSTRING)
+        return luaL_checkstring(Game::getInstance()->getScriptController()->_lua, index);
+    else if (lua_type(Game::getInstance()->getScriptController()->_lua, index) == LUA_TNIL && !isStdString)
+        return NULL;
+    else
+    {
+        GP_ERROR("Invalid string parameter (index = %d).", index);
+        return NULL;
+    }
+}
+
+bool ScriptUtil::luaCheckBool(lua_State* state, int n)
+{
+    if (!lua_isboolean(state, n))
+    {
+        const char* msg = lua_pushfstring(state, "%s expected, got %s", lua_typename(state, LUA_TBOOLEAN), luaL_typename(state, n));
+        luaL_argerror(state, n, msg);
+        return false;
+    }
+    return (lua_toboolean(state, n) != 0);
+}
+
+
+void ScriptController::loadScript(const char* path, bool forceReload)
+{
+    GP_ASSERT(path);
+    std::set<std::string>::iterator iter = _loadedScripts.find(path);
+    if (iter == _loadedScripts.end() || forceReload)
+    {
+#ifdef __ANDROID__
+        const char* scriptContents = FileSystem::readAll(path);
+        if (luaL_dostring(_lua, scriptContents))
+        {
+            GP_WARN("Failed to run Lua script with error: '%s'.", lua_tostring(_lua, -1));
+        }
+        SAFE_DELETE_ARRAY(scriptContents);
+#else
+        std::string fullPath;
+        if (!FileSystem::isAbsolutePath(path))
+        {
+            fullPath.append(FileSystem::getResourcePath());
+        }
+        fullPath.append(path);
+        if (luaL_dofile(_lua, fullPath.c_str()))
+        {
+            GP_WARN("Failed to run Lua script with error: '%s'.", lua_tostring(_lua, -1));
+        }
+#endif
+        if (iter == _loadedScripts.end())
+        {
+            _loadedScripts.insert(path);
+        }
+    }
+}
+
+std::string ScriptController::loadUrl(const char* url)
+{
+    std::string file;
+    std::string id;
+    splitURL(url, &file, &id);
+
+    // Make sure the function isn't empty.
+    if (id.size() <= 0)
+    {
+        GP_ERROR("Got an empty function name when parsing function url '%s'.", url);
+        return std::string();
+    }
+
+    // Ensure the script is loaded.
+    if (file.size() > 0)
+        Game::getInstance()->getScriptController()->loadScript(file.c_str());
+
+    // Return the function name.
+    return id;
+}
+
+bool ScriptController::getBool(const char* name, bool defaultValue)
+{
+    PUSH_NESTED_VARIABLE(name, defaultValue);
+    bool b = lua_isboolean(_lua, -1) ? ScriptUtil::luaCheckBool(_lua, -1) : defaultValue;
+    POP_NESTED_VARIABLE();
+    return b;
+}
+
+char ScriptController::getChar(const char* name, char defaultValue)
+{
+    PUSH_NESTED_VARIABLE(name, defaultValue);
+    char c = lua_isnumber(_lua, -1) ?  (char)luaL_checkint(_lua, -1) : defaultValue;
+    POP_NESTED_VARIABLE();
+    return c;
+}
+
+short ScriptController::getShort(const char* name, short defaultValue)
+{
+    PUSH_NESTED_VARIABLE(name, defaultValue);
+    short n = lua_isnumber(_lua, -1) ? (short)luaL_checkint(_lua, -1) : defaultValue;
+    POP_NESTED_VARIABLE();
+    return n;
+}
+
+int ScriptController::getInt(const char* name, int defaultValue)
+{
+    PUSH_NESTED_VARIABLE(name, defaultValue);
+    int n = lua_isnumber(_lua, -1) ? luaL_checkint(_lua, -1) : defaultValue;
+    POP_NESTED_VARIABLE();
+    return n;
+}
+
+long ScriptController::getLong(const char* name, long defaultValue)
+{
+    PUSH_NESTED_VARIABLE(name, defaultValue);
+    long n = lua_isnumber(_lua, -1) ? luaL_checklong(_lua, -1) : defaultValue;
+    POP_NESTED_VARIABLE();
+    return n;
+}
+
+unsigned char ScriptController::getUnsignedChar(const char* name, unsigned char defaultValue)
+{
+    PUSH_NESTED_VARIABLE(name, defaultValue);
+    unsigned char c = lua_isnumber(_lua, -1) ? (unsigned char)luaL_checkunsigned(_lua, -1) : defaultValue;
+    POP_NESTED_VARIABLE();
+    return c;
+}
+
+unsigned short ScriptController::getUnsignedShort(const char* name, unsigned short defaultValue)
+{
+    PUSH_NESTED_VARIABLE(name, defaultValue);
+    unsigned short n = lua_isnumber(_lua, -1) ? (unsigned short)luaL_checkunsigned(_lua, -1) : defaultValue;
+    POP_NESTED_VARIABLE();
+    return n;
+}
+
+unsigned int ScriptController::getUnsignedInt(const char* name, unsigned int defaultValue)
+{
+    PUSH_NESTED_VARIABLE(name, defaultValue);
+    unsigned int n = lua_isnumber(_lua, -1) ? (unsigned int)luaL_checkunsigned(_lua, -1) : defaultValue;
+    POP_NESTED_VARIABLE();
+    return n;
+}
+
+unsigned long ScriptController::getUnsignedLong(const char* name, unsigned long defaultValue)
+{
+    PUSH_NESTED_VARIABLE(name, defaultValue);
+    unsigned long n = lua_isnumber(_lua, -1) ? (unsigned long)luaL_checkunsigned(_lua, -1) : defaultValue;
+    POP_NESTED_VARIABLE();
+    return n;
+}
+
+float ScriptController::getFloat(const char* name, float defaultValue)
+{
+    PUSH_NESTED_VARIABLE(name, defaultValue);
+    float f = lua_isnumber(_lua, -1) ? (float)luaL_checknumber(_lua, -1) : defaultValue;
+    POP_NESTED_VARIABLE();
+    return f;
+}
+
+double ScriptController::getDouble(const char* name, double defaultValue)
+{
+    PUSH_NESTED_VARIABLE(name, defaultValue);
+    double n = lua_isnumber(_lua, -1) ? (double)luaL_checknumber(_lua, -1) : defaultValue;
+    POP_NESTED_VARIABLE();
+    return n;
+}
+
+const char* ScriptController::getString(const char* name)
+{
+    PUSH_NESTED_VARIABLE(name, NULL);
+    const char* s = lua_isstring(_lua, -1) ? luaL_checkstring(_lua, -1) : NULL;
+    POP_NESTED_VARIABLE();
+    return s;
+}
+
+void ScriptController::setBool(const char* name, bool v)
+{
+    lua_pushboolean(_lua, v);
+    lua_setglobal(_lua, name);
+}
+
+void ScriptController::setChar(const char* name, char v)
+{
+    lua_pushinteger(_lua, v);
+    lua_setglobal(_lua, name);
+}
+
+void ScriptController::setShort(const char* name, short v)
+{
+    lua_pushinteger(_lua, v);
+    lua_setglobal(_lua, name);
+}
+
+void ScriptController::setInt(const char* name, int v)
+{
+    lua_pushinteger(_lua, v);
+    lua_setglobal(_lua, name);
+}
+
+void ScriptController::setLong(const char* name, long v)
+{
+    lua_pushinteger(_lua, v);
+    lua_setglobal(_lua, name);
+}
+
+void ScriptController::setUnsignedChar(const char* name, unsigned char v)
+{
+    lua_pushunsigned(_lua, v);
+    lua_setglobal(_lua, name);
+}
+
+void ScriptController::setUnsignedShort(const char* name, unsigned short v)
+{
+    lua_pushunsigned(_lua, v);
+    lua_setglobal(_lua, name);
+}
+
+void ScriptController::setUnsignedInt(const char* name, unsigned int v)
+{
+    lua_pushunsigned(_lua, v);
+    lua_setglobal(_lua, name);
+}
+
+void ScriptController::setUnsignedLong(const char* name, unsigned long v)
+{
+    lua_pushunsigned(_lua, v);
+    lua_setglobal(_lua, name);
+}
+
+void ScriptController::setFloat(const char* name, float v)
+{
+    lua_pushnumber(_lua, v);
+    lua_setglobal(_lua, name);
+}
+
+void ScriptController::setDouble(const char* name, double v)
+{
+    lua_pushnumber(_lua, v);
+    lua_setglobal(_lua, name);
+}
+
+void ScriptController::setString(const char* name, const char* v)
+{
+    lua_pushstring(_lua, v);
+    lua_setglobal(_lua, name);
+}
+
+void ScriptController::print(const char* str)
+{
+    gameplay::print("%s", str);
+}
+
+void ScriptController::print(const char* str1, const char* str2)
+{
+    gameplay::print("%s%s", str1, str2);
+}
+
+ScriptController::ScriptController() : _lua(NULL)
+{
+}
+
+ScriptController::~ScriptController()
+{
+}
+
+static const char* lua_print_function = 
+    "function print(...)\n"
+    "    ScriptController.print(table.concat({...},\"\\t\"), \"\\n\")\n"
+    "end\n";
+
+static const char* lua_loadfile_function = 
+    "do\n"
+    "    local oldLoadfile = loadfile\n"
+    "    loadfile = function(filename)\n"
+    "        if filename ~= nil and not FileSystem.isAbsolutePath(filename) then\n"
+    "            FileSystem.createFileFromAsset(filename)\n"
+    "            filename = FileSystem.getResourcePath() .. filename\n"
+    "        end\n"
+    "        return oldLoadfile(filename)\n"
+    "    end\n"
+    "end\n";
+
+static const char* lua_dofile_function = 
+    "do\n"
+    "    local oldDofile = dofile\n"
+    "    dofile = function(filename)\n"
+    "        if filename ~= nil and not FileSystem.isAbsolutePath(filename) then\n"
+    "            FileSystem.createFileFromAsset(filename)\n"
+    "            filename = FileSystem.getResourcePath() .. filename\n"
+    "        end\n"
+    "        return oldDofile(filename)\n"
+    "    end\n"
+    "end\n";
+
+/**
+ * @script{ignore}
+ */
+void appendLuaPath(lua_State* state, const char* path)
+{
+    lua_getglobal(state, "package");
+
+    // Get the current path string from top of stack
+    lua_getfield(state, -1, "path");
+    std::string cur_path = lua_tostring(state, -1);
+    lua_pop(state, 1);
+
+    // Append our game resource path to the path
+    cur_path += ';';
+    cur_path += path;
+    cur_path += "?.lua";
+
+    // Push the new path
+    lua_pushstring(state, cur_path.c_str());
+    lua_setfield(state, -2, "path");
+    lua_pop(state, 1);
+}
+
+void ScriptController::initialize()
+{
+    _lua = luaL_newstate();
+    if (!_lua)
+        GP_ERROR("Failed to initialize Lua scripting engine.");
+    luaL_openlibs(_lua);
+
+#ifndef NO_LUA_BINDINGS
+    lua_RegisterAllBindings();
+    ScriptUtil::registerFunction("convert", ScriptController::convert);
+#endif
+
+    // Append to the LUA_PATH to allow scripts to be found in the resource folder on all platforms
+    appendLuaPath(_lua, FileSystem::getResourcePath());
+
+    // Create our own print() function that uses gameplay::print.
+    if (luaL_dostring(_lua, lua_print_function))
+        GP_ERROR("Failed to load custom print() function with error: '%s'.", lua_tostring(_lua, -1));
+
+    // Change the functions that read a file to use FileSystem.getResourcePath as their base path.
+    if (luaL_dostring(_lua, lua_loadfile_function))
+        GP_ERROR("Failed to load custom loadfile() function with error: '%s'.", lua_tostring(_lua, -1));
+    if (luaL_dostring(_lua, lua_dofile_function))
+        GP_ERROR("Failed to load custom dofile() function with error: '%s'.", lua_tostring(_lua, -1));
+
+    // Write game command-line arguments to a global lua "arg" table
+    std::ostringstream args;
+    int argc;
+    char** argv;
+    Game::getInstance()->getArguments(&argc, &argv);
+    args << "arg = { }\n";
+    for (int i = 0; i < argc; ++i)
+    {
+        args << "arg[" << (i) << "] = [[" << argv[i] << "]]\n";
+    }
+    std::string argsStr = args.str();
+    if (argsStr.length() > 0)
+    {
+        if (luaL_dostring(_lua, argsStr.c_str()))
+            GP_ERROR("Failed to pass command-line arguments with error: '%s'.", lua_tostring(_lua, -1));
+    }
+}
+
+void ScriptController::initializeGame()
+{
+    std::vector<std::string>& list = _callbacks[INITIALIZE];
+    for (size_t i = 0; i < list.size(); ++i)
+        executeFunction<void>(list[i].c_str());
+}
+
+void ScriptController::finalize()
+{
+    if (_lua)
+	{
+        lua_close(_lua);
+		_lua = NULL;
+	}
+}
+
+void ScriptController::finalizeGame()
+{
+    std::vector<std::string> finalizeCallbacks = _callbacks[FINALIZE]; // no & : makes a copy of the vector
+
+	// Remove any registered callbacks so they don't get called after shutdown
+	for (unsigned int i = 0; i < CALLBACK_COUNT; i++)
+        _callbacks[i].clear();
+
+	// Fire script finalize callbacks
+    for (size_t i = 0; i < finalizeCallbacks.size(); ++i)
+        executeFunction<void>(finalizeCallbacks[i].c_str());
+
+    // Perform a full garbage collection cycle.
+	// Note that this does NOT free any global variables declared in scripts, since 
+	// they are stored in the global state and are still referenced. Only after 
+	// closing the state (lua_close) will those variables be released.
+    lua_gc(_lua, LUA_GCCOLLECT, 0);
+}
+
+void ScriptController::update(float elapsedTime)
+{
+    std::vector<std::string>& list = _callbacks[UPDATE];
+    for (size_t i = 0; i < list.size(); ++i)
+        executeFunction<void>(list[i].c_str(), "f", elapsedTime);
+}
+
+void ScriptController::render(float elapsedTime)
+{
+    std::vector<std::string>& list = _callbacks[RENDER];
+    for (size_t i = 0; i < list.size(); ++i)
+        executeFunction<void>(list[i].c_str(), "f", elapsedTime);
+}
+
+void ScriptController::resizeEvent(unsigned int width, unsigned int height)
+{
+    std::vector<std::string>& list = _callbacks[RESIZE_EVENT];
+    for (size_t i = 0; i < list.size(); ++i)
+        executeFunction<void>(list[i].c_str(), "uiui", width, height);
+}
+
+void ScriptController::keyEvent(Keyboard::KeyEvent evt, int key)
+{
+    std::vector<std::string>& list = _callbacks[KEY_EVENT];
+    for (size_t i = 0; i < list.size(); ++i)
+        executeFunction<void>(list[i].c_str(), "[Keyboard::KeyEvent][Keyboard::Key]", evt, key);
+}
+
+void ScriptController::touchEvent(Touch::TouchEvent evt, int x, int y, unsigned int contactIndex)
+{
+    std::vector<std::string>& list = _callbacks[TOUCH_EVENT];
+    for (size_t i = 0; i < list.size(); ++i)
+        executeFunction<void>(list[i].c_str(), "[Touch::TouchEvent]iiui", evt, x, y, contactIndex);
+}
+
+bool ScriptController::mouseEvent(Mouse::MouseEvent evt, int x, int y, int wheelDelta)
+{
+    std::vector<std::string>& list = _callbacks[MOUSE_EVENT];
+    for (size_t i = 0; i < list.size(); ++i)
+    {
+        if (executeFunction<bool>(list[i].c_str(), "[Mouse::MouseEvent]iii", evt, x, y, wheelDelta))
+            return true;
+    }
+    return false;
+}
+
+void ScriptController::gamepadEvent(Gamepad::GamepadEvent evt, Gamepad* gamepad, unsigned int analogIndex)
+{
+    std::vector<std::string>& list = _callbacks[GAMEPAD_EVENT];
+    for (size_t i = 0; i < list.size(); ++i)
+        executeFunction<void>(list[i].c_str(), "[Gamepad::GamepadEvent]<Gamepad>", evt, gamepad);
+}
+
+void ScriptController::executeFunctionHelper(int resultCount, const char* func, const char* args, va_list* list)
+{
+	if (!_lua)
+		return; // handles calling this method after script is finalized
+
+    if (func == NULL)
+    {
+        GP_ERROR("Lua function name must be non-null.");
+        return;
+    }
+
+    if (!getNestedVariable(_lua, func))
+    {
+        GP_WARN("Failed to call function '%s'", func);
+        return;
+    }
+
+    const char* sig = args;
+    int argumentCount = 0;
+
+    // Push the arguments to the Lua stack if there are any.
+    if (sig)
+    {
+        while (true)
+        {
+            if (!(*sig))
+                break;
+
+            switch(*sig++)
+            {
+            // Signed integers.
+            case 'c':
+            case 'h':
+            case 'i':
+            case 'l':
+                lua_pushinteger(_lua, va_arg(*list, int));
+                break;
+            // Unsigned integers.
+            case 'u':
+                // Skip past the actual type (long, int, short, char).
+                sig++;
+                lua_pushunsigned(_lua, va_arg(*list, int));
+                break;
+            // Booleans.
+            case 'b':
+                lua_pushboolean(_lua, va_arg(*list, int));
+                break;
+            // Floating point numbers.
+            case 'f':
+            case 'd':
+                lua_pushnumber(_lua, va_arg(*list, double));
+                break;
+            // Strings.
+            case 's':
+                lua_pushstring(_lua, va_arg(*list, char*));
+                break;
+            // Pointers.
+            case 'p':
+                lua_pushlightuserdata(_lua, va_arg(*list, void*));
+                break;
+            // Enums.
+            case '[':
+            {
+                std::string type = sig;
+                type = type.substr(0, type.find("]"));
+
+                // Skip past the closing ']' (the semi-colon here is intentional-do not remove).
+                while (*sig++ != ']');
+
+                unsigned int value = va_arg(*list, int);
+                std::string enumStr = "";
+                for (unsigned int i = 0; enumStr.size() == 0 && i < _stringFromEnum.size(); i++)
+                {
+                    enumStr = (*_stringFromEnum[i])(type, value);
+                }
+
+                lua_pushstring(_lua, enumStr.c_str());
+                break;
+            }
+            // Object references/pointers (Lua userdata).
+            case '<':
+            {
+                std::string type = sig;
+                type = type.substr(0, type.find(">"));
+
+                // Skip past the closing '>' (the semi-colon here is intentional-do not remove).
+                while (*sig++ != '>');
+
+                // Calculate the unique Lua type name.
+                size_t i = type.find("::");
+                while (i != std::string::npos)
+                {
+                    // We use "" as the replacement here-this must match the preprocessor
+                    // define SCOPE_REPLACEMENT from the gameplay-luagen project.
+                    type.replace(i, 2, "");
+                    i = type.find("::");
+                }
+
+                void* ptr = va_arg(*list, void*);
+                if (ptr == NULL)
+                {
+                    lua_pushnil(_lua);
+                }
+                else
+                {
+                    ScriptUtil::LuaObject* object = (ScriptUtil::LuaObject*)lua_newuserdata(_lua, sizeof(ScriptUtil::LuaObject));
+                    object->instance = ptr;
+                    object->owns = false;
+                    luaL_getmetatable(_lua, type.c_str());
+                    lua_setmetatable(_lua, -2);
+                }
+                break;
+            }
+            default:
+                GP_ERROR("Invalid argument type '%d'.", *(sig - 1));
+                break;
+            }
+
+            argumentCount++;
+            luaL_checkstack(_lua, 1, "Too many arguments.");
+        }
+    }
+
+    // Perform the function call.
+    if (lua_pcall(_lua, argumentCount, resultCount, 0) != 0)
+        GP_WARN("Failed to call function '%s' with error '%s'.", func, lua_tostring(_lua, -1));
+}
+
+void ScriptController::registerCallback(const char* callback, const char* function)
+{
+    ScriptCallback scb = toCallback(callback);
+    if (scb < INVALID_CALLBACK)
+    {
+        _callbacks[scb].push_back(function);
+    }
+    else
+    {
+        GP_WARN("Invalid script callback function specified: %s", callback);
+    }
+}
+
+void ScriptController::unregisterCallback(const char* callback, const char* function)
+{
+    ScriptCallback scb = toCallback(callback);
+    if (scb < INVALID_CALLBACK)
+    {
+        std::vector<std::string>& list = _callbacks[scb];
+        std::vector<std::string>::iterator itr = std::find(list.begin(), list.end(), std::string(function));
+        if (itr != list.end())
+            list.erase(itr);
+    }
+    else
+    {
+        GP_WARN("Invalid script callback function specified: %s", callback);
+    }
+}
+
+ScriptController::ScriptCallback ScriptController::toCallback(const char* name)
+{
+    if (strcmp(name, "initialize") == 0)
+        return ScriptController::INITIALIZE;
+    else if (strcmp(name, "update") == 0)
+        return ScriptController::UPDATE;
+    else if (strcmp(name, "render") == 0)
+        return ScriptController::RENDER;
+    else if (strcmp(name, "finalize") == 0)
+        return ScriptController::FINALIZE;
+    else if (strcmp(name, "resizeEvent") == 0)
+        return ScriptController::RESIZE_EVENT;
+    else if (strcmp(name, "keyEvent") == 0)
+        return ScriptController::KEY_EVENT;
+    else if (strcmp(name, "touchEvent") == 0)
+        return ScriptController::TOUCH_EVENT;
+    else if (strcmp(name, "mouseEvent") == 0)
+        return ScriptController::MOUSE_EVENT;
+    else if (strcmp(name, "gamepadEvent") == 0)
+        return ScriptController::GAMEPAD_EVENT;
+    else
+        return ScriptController::INVALID_CALLBACK;
+}
+
+int ScriptController::convert(lua_State* state)
+{
+    // Get the number of parameters.
+    int paramCount = lua_gettop(state);
+    // Attempt to match the parameters to a valid binding.
+    switch (paramCount)
+    {
+        case 2:
+        {
+            if (lua_type(state, 1) == LUA_TUSERDATA && lua_type(state, 2) == LUA_TSTRING )
+            {
+                // Get parameter 2
+                const char* param2 = ScriptUtil::getString(2, false);
+                if (param2 != NULL)
+                {
+                    luaL_getmetatable(state, param2);
+                    lua_setmetatable(state, -3);
+                }
+                return 0;
+            }
+
+            lua_pushstring(state, "lua_convert - Failed to match the given parameters to a valid function signature.");
+            lua_error(state);
+            break;
+        }
+        default:
+        {
+            lua_pushstring(state, "Invalid number of parameters (expected 2).");
+            lua_error(state);
+            break;
+        }
+    }
+    return 0;
+}
+
+// Helper macros.
+#define SCRIPT_EXECUTE_FUNCTION_NO_PARAM(type, checkfunc) \
+    int top = lua_gettop(_lua); \
+    executeFunctionHelper(1, func, NULL, NULL); \
+    type value = (type)checkfunc(_lua, -1); \
+    lua_pop(_lua, -1); \
+    lua_settop(_lua, top); \
+    return value;
+
+#define SCRIPT_EXECUTE_FUNCTION_PARAM(type, checkfunc) \
+    int top = lua_gettop(_lua); \
+    va_list list; \
+    va_start(list, args); \
+    executeFunctionHelper(1, func, args, &list); \
+    type value = (type)checkfunc(_lua, -1); \
+    lua_pop(_lua, -1); \
+    va_end(list); \
+    lua_settop(_lua, top); \
+    return value;
+
+#define SCRIPT_EXECUTE_FUNCTION_PARAM_LIST(type, checkfunc) \
+    int top = lua_gettop(_lua); \
+    executeFunctionHelper(1, func, args, list); \
+    type value = (type)checkfunc(_lua, -1); \
+    lua_pop(_lua, -1); \
+    lua_settop(_lua, top); \
+    return value;
+
+template<> void ScriptController::executeFunction<void>(const char* func)
+{
+    int top = lua_gettop(_lua);
+    executeFunctionHelper(0, func, NULL, NULL);
+    lua_settop(_lua, top);
+}
+
+template<> bool ScriptController::executeFunction<bool>(const char* func)
+{
+    SCRIPT_EXECUTE_FUNCTION_NO_PARAM(bool, ScriptUtil::luaCheckBool);
+}
+
+template<> char ScriptController::executeFunction<char>(const char* func)
+{
+    SCRIPT_EXECUTE_FUNCTION_NO_PARAM(char, luaL_checkint);
+}
+
+template<> short ScriptController::executeFunction<short>(const char* func)
+{
+    SCRIPT_EXECUTE_FUNCTION_NO_PARAM(short, luaL_checkint);
+}
+
+template<> int ScriptController::executeFunction<int>(const char* func)
+{
+    SCRIPT_EXECUTE_FUNCTION_NO_PARAM(int, luaL_checkint);
+}
+
+template<> long ScriptController::executeFunction<long>(const char* func)
+{
+    SCRIPT_EXECUTE_FUNCTION_NO_PARAM(long, luaL_checklong);
+}
+
+template<> unsigned char ScriptController::executeFunction<unsigned char>(const char* func)
+{
+    SCRIPT_EXECUTE_FUNCTION_NO_PARAM(unsigned char, luaL_checkunsigned);
+}
+
+template<> unsigned short ScriptController::executeFunction<unsigned short>(const char* func)
+{
+    SCRIPT_EXECUTE_FUNCTION_NO_PARAM(unsigned short, luaL_checkunsigned);
+}
+
+template<> unsigned int ScriptController::executeFunction<unsigned int>(const char* func)
+{
+    SCRIPT_EXECUTE_FUNCTION_NO_PARAM(unsigned int, luaL_checkunsigned);
+}
+
+template<> unsigned long ScriptController::executeFunction<unsigned long>(const char* func)
+{
+    SCRIPT_EXECUTE_FUNCTION_NO_PARAM(unsigned long, luaL_checkunsigned);
+}
+
+template<> float ScriptController::executeFunction<float>(const char* func)
+{
+    SCRIPT_EXECUTE_FUNCTION_NO_PARAM(float, luaL_checknumber);
+}
+
+template<> double ScriptController::executeFunction<double>(const char* func)
+{
+    SCRIPT_EXECUTE_FUNCTION_NO_PARAM(double, luaL_checknumber);
+}
+
+template<> std::string ScriptController::executeFunction<std::string>(const char* func)
+{
+    SCRIPT_EXECUTE_FUNCTION_NO_PARAM(std::string, luaL_checkstring);
+}
+
+/** Template specialization. */
+template<> void ScriptController::executeFunction<void>(const char* func, const char* args, ...)
+{
+    int top = lua_gettop(_lua);
+    va_list list;
+    va_start(list, args);
+    executeFunctionHelper(0, func, args, &list);
+    va_end(list);
+    lua_settop(_lua, top);
+}
+
+/** Template specialization. */
+template<> bool ScriptController::executeFunction<bool>(const char* func, const char* args, ...)
+{
+    SCRIPT_EXECUTE_FUNCTION_PARAM(bool, ScriptUtil::luaCheckBool);
+}
+
+/** Template specialization. */
+template<> char ScriptController::executeFunction<char>(const char* func, const char* args, ...)
+{
+    SCRIPT_EXECUTE_FUNCTION_PARAM(char, luaL_checkint);
+}
+
+/** Template specialization. */
+template<> short ScriptController::executeFunction<short>(const char* func, const char* args, ...)
+{
+    SCRIPT_EXECUTE_FUNCTION_PARAM(short, luaL_checkint);
+}
+
+/** Template specialization. */
+template<> int ScriptController::executeFunction<int>(const char* func, const char* args, ...)
+{
+    SCRIPT_EXECUTE_FUNCTION_PARAM(int, luaL_checkint);
+}
+
+/** Template specialization. */
+template<> long ScriptController::executeFunction<long>(const char* func, const char* args, ...)
+{
+    SCRIPT_EXECUTE_FUNCTION_PARAM(long, luaL_checklong);
+}
+
+/** Template specialization. */
+template<> unsigned char ScriptController::executeFunction<unsigned char>(const char* func, const char* args, ...)
+{
+    SCRIPT_EXECUTE_FUNCTION_PARAM(unsigned char, luaL_checkunsigned);
+}
+
+/** Template specialization. */
+template<> unsigned short ScriptController::executeFunction<unsigned short>(const char* func, const char* args, ...)
+{
+    SCRIPT_EXECUTE_FUNCTION_PARAM(unsigned short, luaL_checkunsigned);
+}
+
+/** Template specialization. */
+template<> unsigned int ScriptController::executeFunction<unsigned int>(const char* func, const char* args, ...)
+{
+    SCRIPT_EXECUTE_FUNCTION_PARAM(unsigned int, luaL_checkunsigned);
+}
+
+/** Template specialization. */
+template<> unsigned long ScriptController::executeFunction<unsigned long>(const char* func, const char* args, ...)
+{
+    SCRIPT_EXECUTE_FUNCTION_PARAM(unsigned long, luaL_checkunsigned);
+}
+
+/** Template specialization. */
+template<> float ScriptController::executeFunction<float>(const char* func, const char* args, ...)
+{
+    SCRIPT_EXECUTE_FUNCTION_PARAM(float, luaL_checknumber);
+}
+
+/** Template specialization. */
+template<> double ScriptController::executeFunction<double>(const char* func, const char* args, ...)
+{
+    SCRIPT_EXECUTE_FUNCTION_PARAM(double, luaL_checknumber);
+}
+
+/** Template specialization. */
+template<> std::string ScriptController::executeFunction<std::string>(const char* func, const char* args, ...)
+{
+    SCRIPT_EXECUTE_FUNCTION_PARAM(std::string, luaL_checkstring);
+}
+
+/** Template specialization. */
+template<> void ScriptController::executeFunction<void>(const char* func, const char* args, va_list* list)
+{
+    executeFunctionHelper(0, func, args, list);
+}
+
+/** Template specialization. */
+template<> bool ScriptController::executeFunction<bool>(const char* func, const char* args, va_list* list)
+{
+    SCRIPT_EXECUTE_FUNCTION_PARAM_LIST(bool, ScriptUtil::luaCheckBool);
+}
+
+/** Template specialization. */
+template<> char ScriptController::executeFunction<char>(const char* func, const char* args, va_list* list)
+{
+    SCRIPT_EXECUTE_FUNCTION_PARAM_LIST(char, luaL_checkint);
+}
+
+/** Template specialization. */
+template<> short ScriptController::executeFunction<short>(const char* func, const char* args, va_list* list)
+{
+    SCRIPT_EXECUTE_FUNCTION_PARAM_LIST(short, luaL_checkint);
+}
+
+/** Template specialization. */
+template<> int ScriptController::executeFunction<int>(const char* func, const char* args, va_list* list)
+{
+    SCRIPT_EXECUTE_FUNCTION_PARAM_LIST(int, luaL_checkint);
+}
+
+/** Template specialization. */
+template<> long ScriptController::executeFunction<long>(const char* func, const char* args, va_list* list)
+{
+    SCRIPT_EXECUTE_FUNCTION_PARAM_LIST(long, luaL_checklong);
+}
+
+/** Template specialization. */
+template<> unsigned char ScriptController::executeFunction<unsigned char>(const char* func, const char* args, va_list* list)
+{
+    SCRIPT_EXECUTE_FUNCTION_PARAM_LIST(unsigned char, luaL_checkunsigned);
+}
+
+/** Template specialization. */
+template<> unsigned short ScriptController::executeFunction<unsigned short>(const char* func, const char* args, va_list* list)
+{
+    SCRIPT_EXECUTE_FUNCTION_PARAM_LIST(unsigned short, luaL_checkunsigned);
+}
+
+/** Template specialization. */
+template<> unsigned int ScriptController::executeFunction<unsigned int>(const char* func, const char* args, va_list* list)
+{
+    SCRIPT_EXECUTE_FUNCTION_PARAM_LIST(unsigned int, luaL_checkunsigned);
+}
+
+/** Template specialization. */
+template<> unsigned long ScriptController::executeFunction<unsigned long>(const char* func, const char* args, va_list* list)
+{
+    SCRIPT_EXECUTE_FUNCTION_PARAM_LIST(unsigned long, luaL_checkunsigned);
+}
+
+/** Template specialization. */
+template<> float ScriptController::executeFunction<float>(const char* func, const char* args, va_list* list)
+{
+    SCRIPT_EXECUTE_FUNCTION_PARAM_LIST(float, luaL_checknumber);
+}
+
+/** Template specialization. */
+template<> double ScriptController::executeFunction<double>(const char* func, const char* args, va_list* list)
+{
+    SCRIPT_EXECUTE_FUNCTION_PARAM_LIST(double, luaL_checknumber);
+}
+
+/** Template specialization. */
+template<> std::string ScriptController::executeFunction<std::string>(const char* func, const char* args, va_list* list)
+{
+    SCRIPT_EXECUTE_FUNCTION_PARAM_LIST(std::string, luaL_checkstring);
+}
+
+}