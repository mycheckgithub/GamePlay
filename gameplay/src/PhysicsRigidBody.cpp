--- conflicted
+++ resolved
@@ -1,355 +1,351 @@
-#include "Base.h"
-#include "PhysicsRigidBody.h"
-#include "PhysicsController.h"
-#include "Game.h"
-#include "Image.h"
-#include "MeshPart.h"
-#include "Node.h"
-
-namespace gameplay
-{
-
-PhysicsRigidBody::PhysicsRigidBody(Node* node, const PhysicsCollisionShape::Definition& shape, const Parameters& parameters)
-        : PhysicsCollisionObject(node), _body(NULL), _mass(parameters.mass), _constraints(NULL), _inDestructor(false)
-{
-    GP_ASSERT(Game::getInstance()->getPhysicsController());
-    GP_ASSERT(_node);
-
-    // Create our collision shape.
-    Vector3 centerOfMassOffset;
-    _collisionShape = Game::getInstance()->getPhysicsController()->createShape(node, shape, &centerOfMassOffset);
-    GP_ASSERT(_collisionShape && _collisionShape->getShape());
-
-    // Create motion state object.
-    _motionState = new PhysicsMotionState(node, (centerOfMassOffset.lengthSquared() > MATH_EPSILON) ? &centerOfMassOffset : NULL);
-
-    // If the mass is non-zero, then the object is dynamic so we calculate the local 
-    // inertia. However, if the collision shape is a triangle mesh, we don't calculate 
-    // inertia since Bullet doesn't currently support this.
-    btVector3 localInertia(0.0, 0.0, 0.0);
-    if (parameters.mass != 0.0 && _collisionShape->getType() != PhysicsCollisionShape::SHAPE_MESH)
-        _collisionShape->getShape()->calculateLocalInertia(parameters.mass, localInertia);
-
-    // Create the Bullet physics rigid body object.
-    btRigidBody::btRigidBodyConstructionInfo rbInfo(parameters.mass, _motionState, _collisionShape->getShape(), localInertia);
-    rbInfo.m_friction = parameters.friction;
-    rbInfo.m_restitution = parameters.restitution;
-    rbInfo.m_linearDamping = parameters.linearDamping;
-    rbInfo.m_angularDamping = parameters.angularDamping;
-
-    // Create + assign the new bullet rigid body object.
-    _body = bullet_new<btRigidBody>(rbInfo);
-
-    // Set other initially defined properties.
-    setKinematic(parameters.kinematic);
-    setAnisotropicFriction(parameters.anisotropicFriction);
-
-    // Add ourself to the physics world.
-    Game::getInstance()->getPhysicsController()->addCollisionObject(this);
-
-    if (_collisionShape->getType() == PhysicsCollisionShape::SHAPE_HEIGHTFIELD)
-    {
-        // Add a listener on the node's transform so we can track dirty changes to calculate
-        // an inverse matrix for transforming heightfield points between world and local space.
-        _node->addListener(this);
-    }
-}
-
-PhysicsRigidBody::~PhysicsRigidBody()
-{
-    GP_ASSERT(Game::getInstance()->getPhysicsController());
-    GP_ASSERT(_collisionShape);
-    GP_ASSERT(_node);
-
-    // Clean up all constraints linked to this rigid body.
-    _inDestructor = true;
-    if (_constraints)
-    {
-        for (unsigned int i = 0; i < _constraints->size(); ++i)
-        {
-            SAFE_DELETE((*_constraints)[i]);
-        }
-        SAFE_DELETE(_constraints);
-    }
-
-    // Remove collision object from physics controller.
-    Game::getInstance()->getPhysicsController()->removeCollisionObject(this, true);
-
-    // Clean up the rigid body and its related objects.
-    SAFE_DELETE(_body);
-
-    // Unregister node listener (only registered for heihgtfield collision shape types).
-    if (_collisionShape->getType() == PhysicsCollisionShape::SHAPE_HEIGHTFIELD)
-    {
-        _node->removeListener(this);
-    }
-}
-
-PhysicsCollisionObject::Type PhysicsRigidBody::getType() const
-{
-    return PhysicsCollisionObject::RIGID_BODY;
-}
-
-btCollisionObject* PhysicsRigidBody::getCollisionObject() const
-{
-    return _body;
-}
-
-void PhysicsRigidBody::applyForce(const Vector3& force, const Vector3* relativePosition)
-{
-    // If the force is significant enough, activate the rigid body 
-    // to make sure that it isn't sleeping and apply the force.
-    if (force.lengthSquared() > MATH_EPSILON)
-    {
-        GP_ASSERT(_body);
-        _body->activate();
-        if (relativePosition)
-            _body->applyForce(BV(force), BV(*relativePosition));
-        else
-            _body->applyCentralForce(BV(force));
-    }
-}
-
-void PhysicsRigidBody::applyImpulse(const Vector3& impulse, const Vector3* relativePosition)
-{
-    // If the impulse is significant enough, activate the rigid body 
-    // to make sure that it isn't sleeping and apply the impulse.
-    if (impulse.lengthSquared() > MATH_EPSILON)
-    {
-        GP_ASSERT(_body);
-        _body->activate();
-        if (relativePosition)
-        {
-            _body->applyImpulse(BV(impulse), BV(*relativePosition));
-        }
-        else
-            _body->applyCentralImpulse(BV(impulse));
-    }
-}
-
-void PhysicsRigidBody::applyTorque(const Vector3& torque)
-{
-    // If the torque is significant enough, activate the rigid body 
-    // to make sure that it isn't sleeping and apply the torque.
-    if (torque.lengthSquared() > MATH_EPSILON)
-    {
-        GP_ASSERT(_body);
-        _body->activate();
-        _body->applyTorque(BV(torque));
-    }
-}
-
-void PhysicsRigidBody::applyTorqueImpulse(const Vector3& torque)
-{
-    // If the torque impulse is significant enough, activate the rigid body 
-    // to make sure that it isn't sleeping and apply the torque impulse.
-    if (torque.lengthSquared() > MATH_EPSILON)
-    {
-        GP_ASSERT(_body);
-        _body->activate();
-        _body->applyTorqueImpulse(BV(torque));
-    }
-}
-
-PhysicsRigidBody* PhysicsRigidBody::create(Node* node, Properties* properties)
-{
-    // Check if the properties is valid and has a valid namespace.
-    if (!properties || !(strcmp(properties->getNamespace(), "collisionObject") == 0))
-    {
-        GP_ERROR("Failed to load rigid body from properties object: must be non-null object and have namespace equal to 'collisionObject'.");
-        return NULL;
-    }
-
-    // Check that the type is specified and correct.
-    const char* type = properties->getString("type");
-    if (!type)
-    {
-        GP_ERROR("Failed to load physics rigid body from properties object; required attribute 'type' is missing.");
-        return NULL;
-    }
-    if (strcmp(type, "RIGID_BODY") != 0)
-    {
-        GP_ERROR("Failed to load physics rigid body from properties object; attribute 'type' must be equal to 'RIGID_BODY'.");
-        return NULL;
-    }
-
-    // Load the physics collision shape definition.
-    PhysicsCollisionShape::Definition* shape = PhysicsCollisionShape::Definition::create(node, properties);
-    if (shape == NULL)
-    {
-        GP_ERROR("Failed to create collision shape during rigid body creation.");
-        return NULL;
-    }
-
-    // Set the rigid body parameters to their defaults.
-    Parameters parameters;
-    Vector3* gravity = NULL;
-
-    // Load the defined rigid body parameters.
-    properties->rewind();
-    const char* name;
-    while ((name = properties->getNextProperty()) != NULL)
-    {
-        if (strcmp(name, "mass") == 0)
-        {
-            parameters.mass = properties->getFloat();
-        }
-        else if (strcmp(name, "friction") == 0)
-        {
-            parameters.friction = properties->getFloat();
-        }
-        else if (strcmp(name, "restitution") == 0)
-        {
-            parameters.restitution = properties->getFloat();
-        }
-        else if (strcmp(name, "linearDamping") == 0)
-        {
-            parameters.linearDamping = properties->getFloat();
-        }
-        else if (strcmp(name, "angularDamping") == 0)
-        {
-            parameters.angularDamping = properties->getFloat();
-        }
-        else if (strcmp(name, "kinematic") == 0)
-        {
-            parameters.kinematic = properties->getBool();
-        }
-        else if (strcmp(name, "anisotropicFriction") == 0)
-        {
-            properties->getVector3(NULL, &parameters.anisotropicFriction);
-        }
-        else if (strcmp(name, "gravity") == 0)
-        {
-            gravity = new Vector3();
-            properties->getVector3(NULL, gravity);
-        }
-        else
-        {
-            // Ignore this case (the attributes for the rigid body's collision shape would end up here).
-        }
-    }
-
-    // Create the rigid body.
-    PhysicsRigidBody* body = new PhysicsRigidBody(node, *shape, parameters);
-    SAFE_DELETE(shape);
-
-    if (gravity)
-    {
-        body->setGravity(*gravity);
-        SAFE_DELETE(gravity);
-    }
-
-    return body;
-}
-
-void PhysicsRigidBody::setKinematic(bool kinematic)
-{
-    GP_ASSERT(_body);
-
-    if (kinematic)
-    {
-        _body->setCollisionFlags(_body->getCollisionFlags() | btCollisionObject::CF_KINEMATIC_OBJECT);
-        _body->setActivationState(DISABLE_DEACTIVATION);
-    }
-    else
-    {
-        _body->setCollisionFlags(_body->getCollisionFlags() & ~btCollisionObject::CF_KINEMATIC_OBJECT);
-        _body->setActivationState(ACTIVE_TAG);
-    }
-}
-
-<<<<<<< HEAD
-void PhysicsRigidBody::setEnabled(bool enable)
-{
-    PhysicsCollisionObject::setEnabled(enable);
-    if (enable)
-        _body->setMotionState(_motionState);
-}
-
-float PhysicsRigidBody::getHeight(float x, float y) const
-=======
-float PhysicsRigidBody::getHeight(float x, float y, Vector3* normal) const
->>>>>>> ef44c23f
-{
-    GP_ASSERT(_collisionShape);
-
-    // This function is only supported for heightfield rigid bodies.
-    if (_collisionShape->getType() != PhysicsCollisionShape::SHAPE_HEIGHTFIELD)
-    {
-        GP_ERROR("Attempting to get the height of a non-heightfield rigid body.");
-        return 0.0f;
-    }
-
-    GP_ASSERT(_collisionShape->_shapeData.heightfieldData);
-    GP_ASSERT(_node);
-
-    // Calculate the correct x, y position relative to the heightfield data.
-    if (_collisionShape->_shapeData.heightfieldData->inverseIsDirty)
-    {
-        _node->getWorldMatrix().invert(&_collisionShape->_shapeData.heightfieldData->inverse);
-        _collisionShape->_shapeData.heightfieldData->inverseIsDirty = false;
-    }
-
-    float w = _collisionShape->_shapeData.heightfieldData->width;
-    float h = _collisionShape->_shapeData.heightfieldData->height;
-
-    GP_ASSERT(w - 1);
-    GP_ASSERT(h - 1);
-
-    Vector3 v = _collisionShape->_shapeData.heightfieldData->inverse * Vector3(x, 0.0f, y);
-    x = (v.x + (0.5f * (w - 1))) * w / (w - 1);
-    y = (v.z + (0.5f * (h - 1))) * h / (h - 1);
-
-    // Check that the x, y position is within the bounds.
-    if (x < 0.0f || x > w || y < 0.0f || y > h)
-    {
-        GP_ERROR("Attempting to get height at point '%f, %f', which is outside the range of the heightfield with width %d and height %d.", x, y, w, h);
-        return 0.0f;
-    }
-
-    return PhysicsController::calculateHeight(_collisionShape->_shapeData.heightfieldData->heightData, w, h, x, y,
-        &_node->getWorldMatrix(), _collisionShape->_shapeData.heightfieldData->normalData, normal);
-}
-
-void PhysicsRigidBody::addConstraint(PhysicsConstraint* constraint)
-{
-    GP_ASSERT(constraint);
-    if (_constraints == NULL)
-        _constraints = new std::vector<PhysicsConstraint*>();
-
-    _constraints->push_back(constraint);
-}
-
-void PhysicsRigidBody::removeConstraint(PhysicsConstraint* constraint)
-{
-    // Ensure that the rigid body has constraints and that we are
-    // not currently in the rigid body's destructor (in this case,
-    // the constraints will be destroyed from there).
-    if (_constraints && !_inDestructor)
-    {
-        for (unsigned int i = 0; i < _constraints->size(); ++i)
-        {
-            if ((*_constraints)[i] == constraint)
-            {
-                _constraints->erase(_constraints->begin() + i);
-                break;
-            }
-        }
-    }
-}
-
-bool PhysicsRigidBody::supportsConstraints()
-{
-    return (getShapeType() != PhysicsCollisionShape::SHAPE_HEIGHTFIELD && getShapeType() != PhysicsCollisionShape::SHAPE_MESH);
-}
-
-void PhysicsRigidBody::transformChanged(Transform* transform, long cookie)
-{
-    if (getShapeType() == PhysicsCollisionShape::SHAPE_HEIGHTFIELD)
-    {
-        GP_ASSERT(_collisionShape && _collisionShape->_shapeData.heightfieldData);
-        _collisionShape->_shapeData.heightfieldData->inverseIsDirty = true;
-    }
-}
-
-}
+#include "Base.h"
+#include "PhysicsRigidBody.h"
+#include "PhysicsController.h"
+#include "Game.h"
+#include "Image.h"
+#include "MeshPart.h"
+#include "Node.h"
+
+namespace gameplay
+{
+
+PhysicsRigidBody::PhysicsRigidBody(Node* node, const PhysicsCollisionShape::Definition& shape, const Parameters& parameters)
+        : PhysicsCollisionObject(node), _body(NULL), _mass(parameters.mass), _constraints(NULL), _inDestructor(false)
+{
+    GP_ASSERT(Game::getInstance()->getPhysicsController());
+    GP_ASSERT(_node);
+
+    // Create our collision shape.
+    Vector3 centerOfMassOffset;
+    _collisionShape = Game::getInstance()->getPhysicsController()->createShape(node, shape, &centerOfMassOffset);
+    GP_ASSERT(_collisionShape && _collisionShape->getShape());
+
+    // Create motion state object.
+    _motionState = new PhysicsMotionState(node, (centerOfMassOffset.lengthSquared() > MATH_EPSILON) ? &centerOfMassOffset : NULL);
+
+    // If the mass is non-zero, then the object is dynamic so we calculate the local 
+    // inertia. However, if the collision shape is a triangle mesh, we don't calculate 
+    // inertia since Bullet doesn't currently support this.
+    btVector3 localInertia(0.0, 0.0, 0.0);
+    if (parameters.mass != 0.0 && _collisionShape->getType() != PhysicsCollisionShape::SHAPE_MESH)
+        _collisionShape->getShape()->calculateLocalInertia(parameters.mass, localInertia);
+
+    // Create the Bullet physics rigid body object.
+    btRigidBody::btRigidBodyConstructionInfo rbInfo(parameters.mass, _motionState, _collisionShape->getShape(), localInertia);
+    rbInfo.m_friction = parameters.friction;
+    rbInfo.m_restitution = parameters.restitution;
+    rbInfo.m_linearDamping = parameters.linearDamping;
+    rbInfo.m_angularDamping = parameters.angularDamping;
+
+    // Create + assign the new bullet rigid body object.
+    _body = bullet_new<btRigidBody>(rbInfo);
+
+    // Set other initially defined properties.
+    setKinematic(parameters.kinematic);
+    setAnisotropicFriction(parameters.anisotropicFriction);
+
+    // Add ourself to the physics world.
+    Game::getInstance()->getPhysicsController()->addCollisionObject(this);
+
+    if (_collisionShape->getType() == PhysicsCollisionShape::SHAPE_HEIGHTFIELD)
+    {
+        // Add a listener on the node's transform so we can track dirty changes to calculate
+        // an inverse matrix for transforming heightfield points between world and local space.
+        _node->addListener(this);
+    }
+}
+
+PhysicsRigidBody::~PhysicsRigidBody()
+{
+    GP_ASSERT(Game::getInstance()->getPhysicsController());
+    GP_ASSERT(_collisionShape);
+    GP_ASSERT(_node);
+
+    // Clean up all constraints linked to this rigid body.
+    _inDestructor = true;
+    if (_constraints)
+    {
+        for (unsigned int i = 0; i < _constraints->size(); ++i)
+        {
+            SAFE_DELETE((*_constraints)[i]);
+        }
+        SAFE_DELETE(_constraints);
+    }
+
+    // Remove collision object from physics controller.
+    Game::getInstance()->getPhysicsController()->removeCollisionObject(this, true);
+
+    // Clean up the rigid body and its related objects.
+    SAFE_DELETE(_body);
+
+    // Unregister node listener (only registered for heihgtfield collision shape types).
+    if (_collisionShape->getType() == PhysicsCollisionShape::SHAPE_HEIGHTFIELD)
+    {
+        _node->removeListener(this);
+    }
+}
+
+PhysicsCollisionObject::Type PhysicsRigidBody::getType() const
+{
+    return PhysicsCollisionObject::RIGID_BODY;
+}
+
+btCollisionObject* PhysicsRigidBody::getCollisionObject() const
+{
+    return _body;
+}
+
+void PhysicsRigidBody::applyForce(const Vector3& force, const Vector3* relativePosition)
+{
+    // If the force is significant enough, activate the rigid body 
+    // to make sure that it isn't sleeping and apply the force.
+    if (force.lengthSquared() > MATH_EPSILON)
+    {
+        GP_ASSERT(_body);
+        _body->activate();
+        if (relativePosition)
+            _body->applyForce(BV(force), BV(*relativePosition));
+        else
+            _body->applyCentralForce(BV(force));
+    }
+}
+
+void PhysicsRigidBody::applyImpulse(const Vector3& impulse, const Vector3* relativePosition)
+{
+    // If the impulse is significant enough, activate the rigid body 
+    // to make sure that it isn't sleeping and apply the impulse.
+    if (impulse.lengthSquared() > MATH_EPSILON)
+    {
+        GP_ASSERT(_body);
+        _body->activate();
+        if (relativePosition)
+        {
+            _body->applyImpulse(BV(impulse), BV(*relativePosition));
+        }
+        else
+            _body->applyCentralImpulse(BV(impulse));
+    }
+}
+
+void PhysicsRigidBody::applyTorque(const Vector3& torque)
+{
+    // If the torque is significant enough, activate the rigid body 
+    // to make sure that it isn't sleeping and apply the torque.
+    if (torque.lengthSquared() > MATH_EPSILON)
+    {
+        GP_ASSERT(_body);
+        _body->activate();
+        _body->applyTorque(BV(torque));
+    }
+}
+
+void PhysicsRigidBody::applyTorqueImpulse(const Vector3& torque)
+{
+    // If the torque impulse is significant enough, activate the rigid body 
+    // to make sure that it isn't sleeping and apply the torque impulse.
+    if (torque.lengthSquared() > MATH_EPSILON)
+    {
+        GP_ASSERT(_body);
+        _body->activate();
+        _body->applyTorqueImpulse(BV(torque));
+    }
+}
+
+PhysicsRigidBody* PhysicsRigidBody::create(Node* node, Properties* properties)
+{
+    // Check if the properties is valid and has a valid namespace.
+    if (!properties || !(strcmp(properties->getNamespace(), "collisionObject") == 0))
+    {
+        GP_ERROR("Failed to load rigid body from properties object: must be non-null object and have namespace equal to 'collisionObject'.");
+        return NULL;
+    }
+
+    // Check that the type is specified and correct.
+    const char* type = properties->getString("type");
+    if (!type)
+    {
+        GP_ERROR("Failed to load physics rigid body from properties object; required attribute 'type' is missing.");
+        return NULL;
+    }
+    if (strcmp(type, "RIGID_BODY") != 0)
+    {
+        GP_ERROR("Failed to load physics rigid body from properties object; attribute 'type' must be equal to 'RIGID_BODY'.");
+        return NULL;
+    }
+
+    // Load the physics collision shape definition.
+    PhysicsCollisionShape::Definition* shape = PhysicsCollisionShape::Definition::create(node, properties);
+    if (shape == NULL)
+    {
+        GP_ERROR("Failed to create collision shape during rigid body creation.");
+        return NULL;
+    }
+
+    // Set the rigid body parameters to their defaults.
+    Parameters parameters;
+    Vector3* gravity = NULL;
+
+    // Load the defined rigid body parameters.
+    properties->rewind();
+    const char* name;
+    while ((name = properties->getNextProperty()) != NULL)
+    {
+        if (strcmp(name, "mass") == 0)
+        {
+            parameters.mass = properties->getFloat();
+        }
+        else if (strcmp(name, "friction") == 0)
+        {
+            parameters.friction = properties->getFloat();
+        }
+        else if (strcmp(name, "restitution") == 0)
+        {
+            parameters.restitution = properties->getFloat();
+        }
+        else if (strcmp(name, "linearDamping") == 0)
+        {
+            parameters.linearDamping = properties->getFloat();
+        }
+        else if (strcmp(name, "angularDamping") == 0)
+        {
+            parameters.angularDamping = properties->getFloat();
+        }
+        else if (strcmp(name, "kinematic") == 0)
+        {
+            parameters.kinematic = properties->getBool();
+        }
+        else if (strcmp(name, "anisotropicFriction") == 0)
+        {
+            properties->getVector3(NULL, &parameters.anisotropicFriction);
+        }
+        else if (strcmp(name, "gravity") == 0)
+        {
+            gravity = new Vector3();
+            properties->getVector3(NULL, gravity);
+        }
+        else
+        {
+            // Ignore this case (the attributes for the rigid body's collision shape would end up here).
+        }
+    }
+
+    // Create the rigid body.
+    PhysicsRigidBody* body = new PhysicsRigidBody(node, *shape, parameters);
+    SAFE_DELETE(shape);
+
+    if (gravity)
+    {
+        body->setGravity(*gravity);
+        SAFE_DELETE(gravity);
+    }
+
+    return body;
+}
+
+void PhysicsRigidBody::setKinematic(bool kinematic)
+{
+    GP_ASSERT(_body);
+
+    if (kinematic)
+    {
+        _body->setCollisionFlags(_body->getCollisionFlags() | btCollisionObject::CF_KINEMATIC_OBJECT);
+        _body->setActivationState(DISABLE_DEACTIVATION);
+    }
+    else
+    {
+        _body->setCollisionFlags(_body->getCollisionFlags() & ~btCollisionObject::CF_KINEMATIC_OBJECT);
+        _body->setActivationState(ACTIVE_TAG);
+    }
+}
+
+void PhysicsRigidBody::setEnabled(bool enable)
+{
+    PhysicsCollisionObject::setEnabled(enable);
+    if (enable)
+        _body->setMotionState(_motionState);
+}
+
+float PhysicsRigidBody::getHeight(float x, float y, Vector3* normal) const
+{
+    GP_ASSERT(_collisionShape);
+
+    // This function is only supported for heightfield rigid bodies.
+    if (_collisionShape->getType() != PhysicsCollisionShape::SHAPE_HEIGHTFIELD)
+    {
+        GP_ERROR("Attempting to get the height of a non-heightfield rigid body.");
+        return 0.0f;
+    }
+
+    GP_ASSERT(_collisionShape->_shapeData.heightfieldData);
+    GP_ASSERT(_node);
+
+    // Calculate the correct x, y position relative to the heightfield data.
+    if (_collisionShape->_shapeData.heightfieldData->inverseIsDirty)
+    {
+        _node->getWorldMatrix().invert(&_collisionShape->_shapeData.heightfieldData->inverse);
+        _collisionShape->_shapeData.heightfieldData->inverseIsDirty = false;
+    }
+
+    float w = _collisionShape->_shapeData.heightfieldData->width;
+    float h = _collisionShape->_shapeData.heightfieldData->height;
+
+    GP_ASSERT(w - 1);
+    GP_ASSERT(h - 1);
+
+    Vector3 v = _collisionShape->_shapeData.heightfieldData->inverse * Vector3(x, 0.0f, y);
+    x = (v.x + (0.5f * (w - 1))) * w / (w - 1);
+    y = (v.z + (0.5f * (h - 1))) * h / (h - 1);
+
+    // Check that the x, y position is within the bounds.
+    if (x < 0.0f || x > w || y < 0.0f || y > h)
+    {
+        GP_ERROR("Attempting to get height at point '%f, %f', which is outside the range of the heightfield with width %d and height %d.", x, y, w, h);
+        return 0.0f;
+    }
+
+    return PhysicsController::calculateHeight(_collisionShape->_shapeData.heightfieldData->heightData, w, h, x, y,
+        &_node->getWorldMatrix(), _collisionShape->_shapeData.heightfieldData->normalData, normal);
+}
+
+void PhysicsRigidBody::addConstraint(PhysicsConstraint* constraint)
+{
+    GP_ASSERT(constraint);
+    if (_constraints == NULL)
+        _constraints = new std::vector<PhysicsConstraint*>();
+
+    _constraints->push_back(constraint);
+}
+
+void PhysicsRigidBody::removeConstraint(PhysicsConstraint* constraint)
+{
+    // Ensure that the rigid body has constraints and that we are
+    // not currently in the rigid body's destructor (in this case,
+    // the constraints will be destroyed from there).
+    if (_constraints && !_inDestructor)
+    {
+        for (unsigned int i = 0; i < _constraints->size(); ++i)
+        {
+            if ((*_constraints)[i] == constraint)
+            {
+                _constraints->erase(_constraints->begin() + i);
+                break;
+            }
+        }
+    }
+}
+
+bool PhysicsRigidBody::supportsConstraints()
+{
+    return (getShapeType() != PhysicsCollisionShape::SHAPE_HEIGHTFIELD && getShapeType() != PhysicsCollisionShape::SHAPE_MESH);
+}
+
+void PhysicsRigidBody::transformChanged(Transform* transform, long cookie)
+{
+    if (getShapeType() == PhysicsCollisionShape::SHAPE_HEIGHTFIELD)
+    {
+        GP_ASSERT(_collisionShape && _collisionShape->_shapeData.heightfieldData);
+        _collisionShape->_shapeData.heightfieldData->inverseIsDirty = true;
+    }
+}
+
+}