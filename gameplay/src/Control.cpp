#include "Base.h"
#include "Game.h"
#include "Control.h"

namespace gameplay
{
    Control::Control()
        : _id(""), _state(Control::NORMAL), _bounds(Rectangle::empty()), _clipBounds(Rectangle::empty()), _clip(Rectangle::empty()),
            _dirty(true), _consumeTouchEvents(true), _listeners(NULL), _styleOverridden(false)
    {
    }

    Control::Control(const Control& copy)
    {
    }

    Control::~Control()
    {
        if (_listeners)
        {
            for (std::map<Listener::EventType, std::list<Listener*>*>::const_iterator itr = _listeners->begin(); itr != _listeners->end(); itr++)
            {
                std::list<Listener*>* list = itr->second;
                SAFE_DELETE(list);
            }
            SAFE_DELETE(_listeners);
        }

        if (_styleOverridden)
        {
            SAFE_DELETE(_style);
        }
    }

    void Control::init(Theme::Style* style, Properties* properties)
    {
        _style = style;

        Vector2 position;
        Vector2 size;
        properties->getVector2("position", &position);
        properties->getVector2("size", &size);
        _bounds.set(position.x, position.y, size.x, size.y);

        _state = Control::getStateFromString(properties->getString("state"));

        const char* id = properties->getId();
        if (id)
            _id = id;
    }

    const char* Control::getID() const
    {
        return _id.c_str();
    }

    void Control::setPosition(float x, float y)
    {
<<<<<<< HEAD
        if (duration > 0L)
        {
            float from[2] = { _position.x, _position.y };
            float to[2] = { x, y };
            Animation* moveAnimation = this->createAnimationFromTo("Control::setPosition", Control::ANIMATE_POSITION,
                from, to, gameplay::Curve::QUADRATIC_IN_OUT, duration);
            AnimationClip* clip = moveAnimation->getClip();
            clip->play();
        }
        else
        {
            _position.set(x, y);
        }
=======
        _bounds.x = x;
        _bounds.y = y;
        _dirty = true;
    }
>>>>>>> 7398fafd

    void Control::setSize(float width, float height)
    {
        _bounds.width = width;
        _bounds.height = height;
        _dirty = true;
    }

    void Control::setBounds(const Rectangle& bounds)
    {
        _bounds.set(bounds);
    }

    const Rectangle& Control::getBounds() const
    {
<<<<<<< HEAD
        if (duration > 0L)
        {
            float from[2] = { _size.x, _size.y };
            float to[2] = { width, height };
            Animation* resizeAnimation = this->createAnimationFromTo("Control::setSize", Control::ANIMATE_SIZE,
                from, to, gameplay::Curve::QUADRATIC_IN_OUT, duration);
            AnimationClip* clip = resizeAnimation->getClip();
            clip->play();
        }
        else
        {
            _size.set(width, height);
        }
=======
        return _bounds;
    }
>>>>>>> 7398fafd

    float Control::getX() const
    {
        return _bounds.x;
    }

    float Control::getY() const
    {
        return _bounds.y;
    }

    float Control::getWidth() const
    {
        return _bounds.width;
    }

    float Control::getHeight() const
    {
        return _bounds.height;
    }

    void Control::setOpacity(float opacity, unsigned char states)
    {
        overrideStyle();
        Theme::Style::Overlay* overlays[Theme::Style::OVERLAY_MAX] = { 0 };
        getOverlays(states, overlays);

        for (int i = 0; i < Theme::Style::OVERLAY_MAX - 1 && overlays[i]; ++i)
        {
<<<<<<< HEAD
            if (duration > 0L)
            {
                float from[1] = { overlays[i]->getOpacity() };
                float to[1] = { opacity };

                // Fun with chaining.
                overlays[i]->createAnimationFromTo("Overlay::setOpacity", Theme::Style::Overlay::ANIMATE_OPACITY,
                    from, to, gameplay::Curve::QUADRATIC_IN_OUT, duration)->getClip()->play();
            }
            else
            {
                overlays[i]->setOpacity(opacity);
            }
        }
        
        if (duration > 0L)
        {
            // All this animation does is make sure this control sets its dirty flag during the animation.
            float from[1] = { 0.0f };
            float to[1] = { 1.0f };

            this->createAnimationFromTo("Control::setOpacity", Control::ANIMATE_OPACITY,
                from, to, gameplay::Curve::QUADRATIC_IN_OUT, duration)->getClip()->play();
=======
            overlays[i]->setOpacity(opacity);
>>>>>>> 7398fafd
        }
        
        _dirty = true;
    }

    float Control::getOpacity(State state) const
    {
        return getOverlay(state)->getOpacity();
    }

    void Control::setBorder(float top, float bottom, float left, float right, unsigned char states)
    {
        overrideStyle();
        Theme::Style::Overlay* overlays[Theme::Style::OVERLAY_MAX] = { 0 };
        getOverlays(states, overlays);

        for (int i = 0; i < Theme::Style::OVERLAY_MAX - 1 && overlays[i]; ++i)
        {
            overlays[i]->setBorder(top, bottom, left, right);
        }

        _dirty = true;
    }

    const Theme::Border& Control::getBorder(State state) const
    {
        return getOverlay(state)->getBorder();
    }

    void Control::setSkinRegion(const Rectangle& region, unsigned char states)
    {
        overrideStyle();
        Theme::Style::Overlay* overlays[Theme::Style::OVERLAY_MAX] = { 0 };
        getOverlays(states, overlays);

        for (int i = 0; i < Theme::Style::OVERLAY_MAX - 1 && overlays[i]; ++i)
        {
            overlays[i]->setSkinRegion(region, _style->_tw, _style->_th);
        }

        _dirty = true;
    }

    const Rectangle& Control::getSkinRegion(State state) const
    {
        return getOverlay(state)->getSkinRegion();
    }

    const Theme::UVs& Control::getSkinUVs(Theme::Skin::SkinArea area, State state) const
    {
        return getOverlay(state)->getSkinUVs(area);
    }

    void Control::setSkinColor(const Vector4& color, unsigned char states)
    {
        overrideStyle();
        Theme::Style::Overlay* overlays[Theme::Style::OVERLAY_MAX] = { 0 };
        getOverlays(states, overlays);

        for (int i = 0; i < Theme::Style::OVERLAY_MAX - 1 && overlays[i]; ++i)
        {
            overlays[i]->setSkinColor(color);
        }

        _dirty = true;
    }

    const Vector4& Control::getSkinColor(State state) const
    {
        return getOverlay(state)->getSkinColor();
    }

    void Control::setMargin(float top, float bottom, float left, float right)
    {
        _style->setMargin(top, bottom, left, right);
        _dirty = true;
    }

    const Theme::Margin& Control::getMargin() const
    {
        return _style->getMargin();
    }

    void Control::setPadding(float top, float bottom, float left, float right)
    {
        _style->setPadding(top, bottom, left, right);
        _dirty = true;
    }
    
    const Theme::Padding& Control::getPadding() const
    {
        return _style->getPadding();
    }

    void Control::setImageRegion(const char* id, const Rectangle& region, unsigned char states)
    {
        overrideStyle();
        Theme::Style::Overlay* overlays[Theme::Style::OVERLAY_MAX] = { 0 };
        getOverlays(states, overlays);

        for (int i = 0; i < Theme::Style::OVERLAY_MAX - 1 && overlays[i]; ++i)
        {
            overlays[i]->setImageRegion(id, region, _style->_tw, _style->_th);
        }

        _dirty = true;
    }

    const Rectangle& Control::getImageRegion(const char* id, State state) const
    {
        return getOverlay(state)->getImageRegion(id);
    }

    void Control::setImageColor(const char* id, const Vector4& color, unsigned char states)
    {
        overrideStyle();
        Theme::Style::Overlay* overlays[Theme::Style::OVERLAY_MAX] = { 0 };
        getOverlays(states, overlays);

        for (int i = 0; i < Theme::Style::OVERLAY_MAX - 1 && overlays[i]; ++i)
        {
            overlays[i]->setImageColor(id, color);
        }

        _dirty = true;
    }

    const Vector4& Control::getImageColor(const char* id, State state) const
    {
        return getOverlay(state)->getImageColor(id);
    }

    const Theme::UVs& Control::getImageUVs(const char* id, State state) const
    {
        return getOverlay(state)->getImageUVs(id);
    }

    void Control::setCursorRegion(const Rectangle& region, unsigned char states)
    {
        overrideStyle();
        Theme::Style::Overlay* overlays[Theme::Style::OVERLAY_MAX] = { 0 };
        getOverlays(states, overlays);

        for (int i = 0; i < Theme::Style::OVERLAY_MAX - 1 && overlays[i]; ++i)
        {
            overlays[i]->setCursorRegion(region, _style->_tw, _style->_th);
        }

        _dirty = true;
    }

    const Rectangle& Control::getCursorRegion(State state) const
    {
        return getOverlay(state)->getCursorRegion();
    }

    void Control::setCursorColor(const Vector4& color, unsigned char states)
    {
        overrideStyle();
        Theme::Style::Overlay* overlays[Theme::Style::OVERLAY_MAX] = { 0 };
        getOverlays(states, overlays);

        for (int i = 0; i < Theme::Style::OVERLAY_MAX - 1 && overlays[i]; ++i)
        {
            overlays[i]->setCursorColor(color);
        }

        _dirty = true;
    }

    const Vector4& Control::getCursorColor(State state)
    {
        return getOverlay(state)->getCursorColor();
    }
    
    const Theme::UVs& Control::getCursorUVs(State state)
    {
        return getOverlay(state)->getCursorUVs();
    }

    void Control::setFont(Font* font, unsigned char states)
    {
        overrideStyle();
        Theme::Style::Overlay* overlays[Theme::Style::OVERLAY_MAX] = { 0 };
        getOverlays(states, overlays);

        for (int i = 0; i < Theme::Style::OVERLAY_MAX - 1 && overlays[i]; ++i)
        {
            overlays[i]->setFont(font);
        }

        _dirty = true;
    }

    Font* Control::getFont(State state) const
    {
        return getOverlay(state)->getFont();
    }

    void Control::setFontSize(unsigned int fontSize, unsigned char states)
    {
        overrideStyle();
        Theme::Style::Overlay* overlays[Theme::Style::OVERLAY_MAX] = { 0 };
        getOverlays(states, overlays);

        for (int i = 0; i < Theme::Style::OVERLAY_MAX - 1 && overlays[i]; ++i)
        {
            overlays[i]->setFontSize(fontSize);
        }

        _dirty = true;
    }

    unsigned int Control::getFontSize(State state) const
    {
        return getOverlay(state)->getFontSize();
    }

    void Control::setTextColor(const Vector4& color, unsigned char states)
    {
        overrideStyle();
        Theme::Style::Overlay* overlays[Theme::Style::OVERLAY_MAX] = { 0 };
        getOverlays(states, overlays);

        for (int i = 0; i < Theme::Style::OVERLAY_MAX - 1 && overlays[i]; ++i)
        {
            overlays[i]->setTextColor(color);
        }

        _dirty = true;
    }

    const Vector4& Control::getTextColor(State state) const
    {
        return getOverlay(state)->getTextColor();
    }

    void Control::setTextAlignment(Font::Justify alignment, unsigned char states)
    {
        overrideStyle();
        Theme::Style::Overlay* overlays[Theme::Style::OVERLAY_MAX] = { 0 };
        getOverlays(states, overlays);

        for (int i = 0; i < Theme::Style::OVERLAY_MAX - 1 && overlays[i]; ++i)
        {
            overlays[i]->setTextAlignment(alignment);
        }

        _dirty = true;
    }

    Font::Justify Control::getTextAlignment(State state) const
    {
        return getOverlay(state)->getTextAlignment();
    }

    void Control::setTextRightToLeft(bool rightToLeft, unsigned char states)
    {
        overrideStyle();
        Theme::Style::Overlay* overlays[Theme::Style::OVERLAY_MAX] = { 0 };
        getOverlays(states, overlays);

        for (int i = 0; i < Theme::Style::OVERLAY_MAX - 1 && overlays[i]; ++i)
        {
            overlays[i]->setTextRightToLeft(rightToLeft);
        }

        _dirty = true;
    }

    bool Control::getTextRightToLeft(State state) const
    {
        return getOverlay(state)->getTextRightToLeft();
    }

    const Rectangle& Control::getClipBounds() const
    {
        return _clipBounds;
    }

    const Rectangle& Control::getClip() const
    {
        return _clip;
    }

    void Control::setStyle(Theme::Style* style)
    {
        if (style != _style)
        {
            _dirty = true;
        }

        _style = style;
    }

    Theme::Style* Control::getStyle() const
    {
        return _style;
    }

    void Control::setState(State state)
    {
        _state = state;
        _dirty = true;
    }

    Control::State Control::getState() const
    {
        return _state;
    }

    void Control::disable()
    {
        _state = DISABLED;
        _dirty = true;
    }

    void Control::enable()
    {
        _state = NORMAL;
        _dirty = true;
    }

    bool Control::isEnabled()
    {
        return _state != DISABLED;
    }

    Theme::Style::OverlayType Control::getOverlayType() const
    {
        switch (_state)
        {
        case Control::NORMAL:
            return Theme::Style::OVERLAY_NORMAL;
        case Control::FOCUS:
            return Theme::Style::OVERLAY_FOCUS;
        case Control::ACTIVE:
            return Theme::Style::OVERLAY_ACTIVE;
        case Control::DISABLED:
            return Theme::Style::OVERLAY_DISABLED;
        default:
            return Theme::Style::OVERLAY_NORMAL;
        }
    }

    void Control::setConsumeTouchEvents(bool consume)
    {
        _consumeTouchEvents = consume;
    }
    
    bool Control::getConsumeTouchEvents()
    {
        return _consumeTouchEvents;
    }

    void Control::addListener(Control::Listener* listener, int eventFlags)
    {
        if ((eventFlags & Listener::PRESS) == Listener::PRESS)
        {
            addSpecificListener(listener, Listener::PRESS);
        }

        if ((eventFlags & Listener::RELEASE) == Listener::RELEASE)
        {
            addSpecificListener(listener, Listener::RELEASE);
        }

        if ((eventFlags & Listener::CLICK) == Listener::CLICK)
        {
            addSpecificListener(listener, Listener::CLICK);
        }

        if ((eventFlags & Listener::VALUE_CHANGED) == Listener::VALUE_CHANGED)
        {
            addSpecificListener(listener, Listener::VALUE_CHANGED);
        }

        if ((eventFlags & Listener::TEXT_CHANGED) == Listener::TEXT_CHANGED)
        {
            addSpecificListener(listener, Listener::TEXT_CHANGED);
        }
    }

    void Control::addSpecificListener(Control::Listener* listener, Listener::EventType eventType)
    {
        if (!_listeners)
        {
            _listeners = new std::map<Listener::EventType, std::list<Listener*>*>();
        }

        std::map<Listener::EventType, std::list<Listener*>*>::const_iterator itr = _listeners->find(eventType);
        if (itr == _listeners->end())
        {
            _listeners->insert(std::make_pair(eventType, new std::list<Listener*>()));
            itr = _listeners->find(eventType);
        }

        std::list<Listener*>* listenerList = itr->second;
        listenerList->push_back(listener);
    }

    bool Control::touchEvent(Touch::TouchEvent evt, int x, int y, unsigned int contactIndex)
    {
        if (!isEnabled())
        {
            return false;
        }

        switch (evt)
        {
        case Touch::TOUCH_PRESS:
            notifyListeners(Listener::PRESS);
            break;
            
        case Touch::TOUCH_RELEASE:
            // Always trigger Listener::RELEASE
            notifyListeners(Listener::RELEASE);

            // Only trigger Listener::CLICK if both PRESS and RELEASE took place within the control's bounds.
            if (x > 0 && x <= _clipBounds.width &&
                y > 0 && y <= _clipBounds.height)
            {
                notifyListeners(Listener::CLICK);
            }
            break;
        }

        return _consumeTouchEvents;
    }

    void Control::keyEvent(Keyboard::KeyEvent evt, int key)
    {
    }

    void Control::notifyListeners(Listener::EventType eventType)
    {
        if (_listeners)
        {
            std::map<Listener::EventType, std::list<Listener*>*>::const_iterator itr = _listeners->find(eventType);
            if (itr != _listeners->end())
            {
                std::list<Listener*>* listenerList = itr->second;
                for (std::list<Listener*>::iterator listenerItr = listenerList->begin(); listenerItr != listenerList->end(); listenerItr++)
                {
                    (*listenerItr)->controlEvent(this, eventType);
                }
            }
        }
    }

    void Control::update(const Rectangle& clip)
    {
        // Calculate the bounds.
        float x = clip.x + _bounds.x;
        float y = clip.y + _bounds.y;
        float width = _bounds.width;
        float height = _bounds.height;

        float clipX2 = clip.x + clip.width;
        float x2 = x + width;
        if (x2 > clipX2)
        {
            width = clipX2 - x;
        }

        float clipY2 = clip.y + clip.height;
        float y2 = y + height;
        if (y2 > clipY2)
        {
            height = clipY2 - y;
        }

        _clipBounds.set(_bounds.x, _bounds.y, width, height);

        // Calculate the clipping viewport.
        const Theme::Border& border = getBorder(_state);
        const Theme::Padding& padding = getPadding();

        x +=  border.left + padding.left;
        y +=  border.top + padding.top;
        width = _bounds.width - border.left - padding.left - border.right - padding.right;
        height = _bounds.height - border.top - padding.top - border.bottom - padding.bottom;

        _textBounds.set(x, y, width, height);

        clipX2 = clip.x + clip.width;
        x2 = x + width;
        if (x2 > clipX2)
        {
            width = clipX2 - x;
        }

        clipY2 = clip.y + clip.height;
        y2 = y + height;
        if (y2 > clipY2)
        {
            height = clipY2 - y;
        }

        if (x < clip.x)
        {
            x = clip.x;
        }

        if (y < clip.y)
        {
            y = clip.y;
        }

        _clip.set(x, y, width, height);
    }

    void Control::drawBorder(SpriteBatch* spriteBatch, const Rectangle& clip)
    {
        Vector2 pos(clip.x + _bounds.x, clip.y + _bounds.y);

        // Get the border and background images for this control's current state.
        //Theme::UVs topLeft, top, topRight, left, center, right, bottomLeft, bottom, bottomRight;
        const Theme::UVs& topLeft = getSkinUVs(Theme::Skin::TOP_LEFT, _state);
        const Theme::UVs& top = getSkinUVs(Theme::Skin::TOP, _state);
        const Theme::UVs& topRight = getSkinUVs(Theme::Skin::TOP_RIGHT, _state);
        const Theme::UVs& left = getSkinUVs(Theme::Skin::LEFT, _state);
        const Theme::UVs& center = getSkinUVs(Theme::Skin::CENTER, _state);
        const Theme::UVs& right = getSkinUVs(Theme::Skin::RIGHT, _state);
        const Theme::UVs& bottomLeft = getSkinUVs(Theme::Skin::BOTTOM_LEFT, _state);
        const Theme::UVs& bottom = getSkinUVs(Theme::Skin::BOTTOM, _state);
        const Theme::UVs& bottomRight = getSkinUVs(Theme::Skin::BOTTOM_RIGHT, _state);

        // Calculate screen-space positions.
        const Theme::Border& border = getBorder(_state);
        const Theme::Padding& padding = getPadding();
        Vector4 skinColor = getSkinColor(_state);
        skinColor.w *= getOpacity(_state);

        float midWidth = _bounds.width - border.left - border.right;
        float midHeight = _bounds.height - border.top - border.bottom;
        float midX = pos.x + border.left;
        float midY = pos.y + border.top;
        float rightX = pos.x + _bounds.width - border.right;
        float bottomY = pos.y + _bounds.height - border.bottom;

        // Draw themed border sprites.
        if (!border.left && !border.right && !border.top && !border.bottom)
        {
            // No border, just draw the image.
            spriteBatch->draw(pos.x, pos.y, _bounds.width, _bounds.height, center.u1, center.v1, center.u2, center.v2, skinColor, clip);
        }
        else
        {
            if (border.left && border.top)
                spriteBatch->draw(pos.x, pos.y, border.left, border.top, topLeft.u1, topLeft.v1, topLeft.u2, topLeft.v2, skinColor, clip);
            if (border.top)
                spriteBatch->draw(pos.x + border.left, pos.y, midWidth, border.top, top.u1, top.v1, top.u2, top.v2, skinColor, clip);
            if (border.right && border.top)
                spriteBatch->draw(rightX, pos.y, border.right, border.top, topRight.u1, topRight.v1, topRight.u2, topRight.v2, skinColor, clip);
            if (border.left)
                spriteBatch->draw(pos.x, midY, border.left, midHeight, left.u1, left.v1, left.u2, left.v2, skinColor, clip);
            if (border.left && border.right && border.top && border.bottom)
                spriteBatch->draw(pos.x + border.left, pos.y + border.top, _bounds.width - border.left - border.right, _bounds.height - border.top - border.bottom,
                    center.u1, center.v1, center.u2, center.v2, skinColor, clip);
            if (border.right)
                spriteBatch->draw(rightX, midY, border.right, midHeight, right.u1, right.v1, right.u2, right.v2, skinColor, clip);
            if (border.bottom && border.left)
                spriteBatch->draw(pos.x, bottomY, border.left, border.bottom, bottomLeft.u1, bottomLeft.v1, bottomLeft.u2, bottomLeft.v2, skinColor, clip);
            if (border.bottom)
                spriteBatch->draw(midX, bottomY, midWidth, border.bottom, bottom.u1, bottom.v1, bottom.u2, bottom.v2, skinColor, clip);
            if (border.bottom && border.right)
                spriteBatch->draw(rightX, bottomY, border.right, border.bottom, bottomRight.u1, bottomRight.v1, bottomRight.u2, bottomRight.v2, skinColor, clip);
        }
    }

    void Control::drawImages(SpriteBatch* spriteBatch, const Rectangle& position)
    {
    }

    void Control::drawText(const Rectangle& position)
    {
    }

    bool Control::isDirty()
    {
        return _dirty;
    }

    bool Control::isContainer()
    {
        return false;
    }

    Control::State Control::getStateFromString(const char* state)
    {
        if (!state)
        {
            return NORMAL;
        }

        if (strcmp(state, "NORMAL") == 0)
        {
            return NORMAL;
        }
        else if (strcmp(state, "ACTIVE") == 0)
        {
            return ACTIVE;
        }
        else if (strcmp(state, "FOCUS") == 0)
        {
            return FOCUS;
        }
        else if (strcmp(state, "DISABLED") == 0)
        {
            return DISABLED;
        }

        return NORMAL;
    }

    // Implementation of AnimationHandler
    unsigned int Control::getAnimationPropertyComponentCount(int propertyId) const
    {
        switch(propertyId)
        {
        case ANIMATE_POSITION:
        case ANIMATE_SIZE:
            return 2;

        case ANIMATE_POSITION_X:
        case ANIMATE_POSITION_Y:
        case ANIMATE_SIZE_WIDTH:
        case ANIMATE_SIZE_HEIGHT:
        case ANIMATE_OPACITY:
            return 1;

        default:
            return -1;
        }
    }

    void Control::getAnimationPropertyValue(int propertyId, AnimationValue* value)
    {
        switch(propertyId)
        {
        case ANIMATE_POSITION:
            value->setFloat(0, _bounds.x);
            value->setFloat(1, _bounds.y);
            break;
        case ANIMATE_SIZE:
            value->setFloat(0, _clipBounds.width);
            value->setFloat(1, _clipBounds.height);
            break;
        case ANIMATE_POSITION_X:
            value->setFloat(0, _bounds.x);
            break;
        case ANIMATE_POSITION_Y:
            value->setFloat(0, _bounds.y);
            break;
        case ANIMATE_SIZE_WIDTH:
            value->setFloat(0, _clipBounds.width);
            break;
        case ANIMATE_SIZE_HEIGHT:
            value->setFloat(0, _clipBounds.height);
            break;
        case ANIMATE_OPACITY:
        default:
            break;
        }
    }

    void Control::setAnimationPropertyValue(int propertyId, AnimationValue* value, float blendWeight)
    {
        switch(propertyId)
        {
        case ANIMATE_POSITION:
            applyAnimationValuePositionX(value->getFloat(0), blendWeight);
            applyAnimationValuePositionY(value->getFloat(1), blendWeight);
            break;
        case ANIMATE_POSITION_X:
            applyAnimationValuePositionX(value->getFloat(0), blendWeight);
            break;
        case ANIMATE_POSITION_Y:
            applyAnimationValuePositionY(value->getFloat(0), blendWeight);
            break;
        case ANIMATE_SIZE:
            applyAnimationValueSizeWidth(value->getFloat(0), blendWeight);
            applyAnimationValueSizeHeight(value->getFloat(1), blendWeight);
            break;
        case ANIMATE_SIZE_WIDTH:
            applyAnimationValueSizeWidth(value->getFloat(0), blendWeight);
            break;
        case ANIMATE_SIZE_HEIGHT:
            applyAnimationValueSizeHeight(value->getFloat(0), blendWeight);
            break;
        case ANIMATE_OPACITY:
            applyAnimationValueOpacity();
        default:
            break;
        }
    }

    void Control::applyAnimationValuePositionX(float x, float blendWeight)
    {
        if ((_animationPropertyBitFlag & ANIMATION_POSITION_X_BIT) != ANIMATION_POSITION_X_BIT)
        {
            _animationPropertyBitFlag |= ANIMATION_POSITION_X_BIT;
        }
        else
        {
            x = Curve::lerp(blendWeight, _bounds.x, x);
        }
        _bounds.x = x;
        _dirty = true;
    }
    
    void Control::applyAnimationValuePositionY(float y, float blendWeight)
    {
        if ((_animationPropertyBitFlag & ANIMATION_POSITION_Y_BIT) != ANIMATION_POSITION_Y_BIT)
        {
            _animationPropertyBitFlag |= ANIMATION_POSITION_Y_BIT;
        }
        else
        {
            y = Curve::lerp(blendWeight, _bounds.y, y);
        }
        _bounds.y = y;
        _dirty = true;
    }
    
    void Control::applyAnimationValueSizeWidth(float width, float blendWeight)
    {
        if ((_animationPropertyBitFlag & ANIMATION_SIZE_WIDTH_BIT) != ANIMATION_SIZE_WIDTH_BIT)
        {
            _animationPropertyBitFlag |= ANIMATION_SIZE_WIDTH_BIT;
        }
        else
        {
            width = Curve::lerp(blendWeight, _clipBounds.width, width);
        }
        _clipBounds.width = width;
        _dirty = true;
    }

    void Control::applyAnimationValueSizeHeight(float height, float blendWeight)
    {
        if ((_animationPropertyBitFlag & ANIMATION_SIZE_HEIGHT_BIT) != ANIMATION_SIZE_HEIGHT_BIT)
        {
            _animationPropertyBitFlag |= ANIMATION_SIZE_HEIGHT_BIT;
        }
        else
        {
            height = Curve::lerp(blendWeight, _clipBounds.height, height);
        }
        _clipBounds.height = height;
        _dirty = true;
    }

    void Control::applyAnimationValueOpacity()
    {
        if ((_animationPropertyBitFlag & ANIMATION_OPACITY_BIT) != ANIMATION_OPACITY_BIT)
        {
            _animationPropertyBitFlag |= ANIMATION_OPACITY_BIT;
        }
        _dirty = true;
    }
    
    Theme::Style::Overlay** Control::getOverlays(unsigned char overlayTypes, Theme::Style::Overlay** overlays)
    {
        unsigned int index = 0;
        if ((overlayTypes & NORMAL) == NORMAL)
        {
            overlays[index++] = _style->getOverlay(Theme::Style::OVERLAY_NORMAL);
        }

        if ((overlayTypes & FOCUS) == FOCUS)
        {
            overlays[index++] = _style->getOverlay(Theme::Style::OVERLAY_FOCUS);
        }

        if ((overlayTypes & ACTIVE) == ACTIVE)
        {
            overlays[index++] = _style->getOverlay(Theme::Style::OVERLAY_ACTIVE);
        }

        if ((overlayTypes & DISABLED) == DISABLED)
        {
            overlays[index++] = _style->getOverlay(Theme::Style::OVERLAY_DISABLED);
        }

        return overlays;
    }

    Theme::Style::Overlay* Control::getOverlay(State state) const
    {
        switch(state)
        {
        case Control::NORMAL:
            return _style->getOverlay(Theme::Style::OVERLAY_NORMAL);
        case Control::FOCUS:
            return _style->getOverlay(Theme::Style::OVERLAY_FOCUS);
        case Control::ACTIVE:
            return _style->getOverlay(Theme::Style::OVERLAY_ACTIVE);
        case Control::DISABLED:
            return _style->getOverlay(Theme::Style::OVERLAY_DISABLED);
        default:
            return NULL;
        }
    }

    void Control::overrideStyle()
    {
        if (_styleOverridden)
        {
            return;
        }

        // Copy the style.
        WARN_VARG("%d", sizeof(Theme::Style::Overlay));
        _style = new Theme::Style(*_style);
        _styleOverridden = true;
    }
}
<|MERGE_RESOLUTION|>--- conflicted
+++ resolved
@@ -1,986 +1,928 @@
-#include "Base.h"
-#include "Game.h"
-#include "Control.h"
-
-namespace gameplay
-{
-    Control::Control()
-        : _id(""), _state(Control::NORMAL), _bounds(Rectangle::empty()), _clipBounds(Rectangle::empty()), _clip(Rectangle::empty()),
-            _dirty(true), _consumeTouchEvents(true), _listeners(NULL), _styleOverridden(false)
-    {
-    }
-
-    Control::Control(const Control& copy)
-    {
-    }
-
-    Control::~Control()
-    {
-        if (_listeners)
-        {
-            for (std::map<Listener::EventType, std::list<Listener*>*>::const_iterator itr = _listeners->begin(); itr != _listeners->end(); itr++)
-            {
-                std::list<Listener*>* list = itr->second;
-                SAFE_DELETE(list);
-            }
-            SAFE_DELETE(_listeners);
-        }
-
-        if (_styleOverridden)
-        {
-            SAFE_DELETE(_style);
-        }
-    }
-
-    void Control::init(Theme::Style* style, Properties* properties)
-    {
-        _style = style;
-
-        Vector2 position;
-        Vector2 size;
-        properties->getVector2("position", &position);
-        properties->getVector2("size", &size);
-        _bounds.set(position.x, position.y, size.x, size.y);
-
-        _state = Control::getStateFromString(properties->getString("state"));
-
-        const char* id = properties->getId();
-        if (id)
-            _id = id;
-    }
-
-    const char* Control::getID() const
-    {
-        return _id.c_str();
-    }
-
-    void Control::setPosition(float x, float y)
-    {
-<<<<<<< HEAD
-        if (duration > 0L)
-        {
-            float from[2] = { _position.x, _position.y };
-            float to[2] = { x, y };
-            Animation* moveAnimation = this->createAnimationFromTo("Control::setPosition", Control::ANIMATE_POSITION,
-                from, to, gameplay::Curve::QUADRATIC_IN_OUT, duration);
-            AnimationClip* clip = moveAnimation->getClip();
-            clip->play();
-        }
-        else
-        {
-            _position.set(x, y);
-        }
-=======
-        _bounds.x = x;
-        _bounds.y = y;
-        _dirty = true;
-    }
->>>>>>> 7398fafd
-
-    void Control::setSize(float width, float height)
-    {
-        _bounds.width = width;
-        _bounds.height = height;
-        _dirty = true;
-    }
-
-    void Control::setBounds(const Rectangle& bounds)
-    {
-        _bounds.set(bounds);
-    }
-
-    const Rectangle& Control::getBounds() const
-    {
-<<<<<<< HEAD
-        if (duration > 0L)
-        {
-            float from[2] = { _size.x, _size.y };
-            float to[2] = { width, height };
-            Animation* resizeAnimation = this->createAnimationFromTo("Control::setSize", Control::ANIMATE_SIZE,
-                from, to, gameplay::Curve::QUADRATIC_IN_OUT, duration);
-            AnimationClip* clip = resizeAnimation->getClip();
-            clip->play();
-        }
-        else
-        {
-            _size.set(width, height);
-        }
-=======
-        return _bounds;
-    }
->>>>>>> 7398fafd
-
-    float Control::getX() const
-    {
-        return _bounds.x;
-    }
-
-    float Control::getY() const
-    {
-        return _bounds.y;
-    }
-
-    float Control::getWidth() const
-    {
-        return _bounds.width;
-    }
-
-    float Control::getHeight() const
-    {
-        return _bounds.height;
-    }
-
-    void Control::setOpacity(float opacity, unsigned char states)
-    {
-        overrideStyle();
-        Theme::Style::Overlay* overlays[Theme::Style::OVERLAY_MAX] = { 0 };
-        getOverlays(states, overlays);
-
-        for (int i = 0; i < Theme::Style::OVERLAY_MAX - 1 && overlays[i]; ++i)
-        {
-<<<<<<< HEAD
-            if (duration > 0L)
-            {
-                float from[1] = { overlays[i]->getOpacity() };
-                float to[1] = { opacity };
-
-                // Fun with chaining.
-                overlays[i]->createAnimationFromTo("Overlay::setOpacity", Theme::Style::Overlay::ANIMATE_OPACITY,
-                    from, to, gameplay::Curve::QUADRATIC_IN_OUT, duration)->getClip()->play();
-            }
-            else
-            {
-                overlays[i]->setOpacity(opacity);
-            }
-        }
-        
-        if (duration > 0L)
-        {
-            // All this animation does is make sure this control sets its dirty flag during the animation.
-            float from[1] = { 0.0f };
-            float to[1] = { 1.0f };
-
-            this->createAnimationFromTo("Control::setOpacity", Control::ANIMATE_OPACITY,
-                from, to, gameplay::Curve::QUADRATIC_IN_OUT, duration)->getClip()->play();
-=======
-            overlays[i]->setOpacity(opacity);
->>>>>>> 7398fafd
-        }
-        
-        _dirty = true;
-    }
-
-    float Control::getOpacity(State state) const
-    {
-        return getOverlay(state)->getOpacity();
-    }
-
-    void Control::setBorder(float top, float bottom, float left, float right, unsigned char states)
-    {
-        overrideStyle();
-        Theme::Style::Overlay* overlays[Theme::Style::OVERLAY_MAX] = { 0 };
-        getOverlays(states, overlays);
-
-        for (int i = 0; i < Theme::Style::OVERLAY_MAX - 1 && overlays[i]; ++i)
-        {
-            overlays[i]->setBorder(top, bottom, left, right);
-        }
-
-        _dirty = true;
-    }
-
-    const Theme::Border& Control::getBorder(State state) const
-    {
-        return getOverlay(state)->getBorder();
-    }
-
-    void Control::setSkinRegion(const Rectangle& region, unsigned char states)
-    {
-        overrideStyle();
-        Theme::Style::Overlay* overlays[Theme::Style::OVERLAY_MAX] = { 0 };
-        getOverlays(states, overlays);
-
-        for (int i = 0; i < Theme::Style::OVERLAY_MAX - 1 && overlays[i]; ++i)
-        {
-            overlays[i]->setSkinRegion(region, _style->_tw, _style->_th);
-        }
-
-        _dirty = true;
-    }
-
-    const Rectangle& Control::getSkinRegion(State state) const
-    {
-        return getOverlay(state)->getSkinRegion();
-    }
-
-    const Theme::UVs& Control::getSkinUVs(Theme::Skin::SkinArea area, State state) const
-    {
-        return getOverlay(state)->getSkinUVs(area);
-    }
-
-    void Control::setSkinColor(const Vector4& color, unsigned char states)
-    {
-        overrideStyle();
-        Theme::Style::Overlay* overlays[Theme::Style::OVERLAY_MAX] = { 0 };
-        getOverlays(states, overlays);
-
-        for (int i = 0; i < Theme::Style::OVERLAY_MAX - 1 && overlays[i]; ++i)
-        {
-            overlays[i]->setSkinColor(color);
-        }
-
-        _dirty = true;
-    }
-
-    const Vector4& Control::getSkinColor(State state) const
-    {
-        return getOverlay(state)->getSkinColor();
-    }
-
-    void Control::setMargin(float top, float bottom, float left, float right)
-    {
-        _style->setMargin(top, bottom, left, right);
-        _dirty = true;
-    }
-
-    const Theme::Margin& Control::getMargin() const
-    {
-        return _style->getMargin();
-    }
-
-    void Control::setPadding(float top, float bottom, float left, float right)
-    {
-        _style->setPadding(top, bottom, left, right);
-        _dirty = true;
-    }
-    
-    const Theme::Padding& Control::getPadding() const
-    {
-        return _style->getPadding();
-    }
-
-    void Control::setImageRegion(const char* id, const Rectangle& region, unsigned char states)
-    {
-        overrideStyle();
-        Theme::Style::Overlay* overlays[Theme::Style::OVERLAY_MAX] = { 0 };
-        getOverlays(states, overlays);
-
-        for (int i = 0; i < Theme::Style::OVERLAY_MAX - 1 && overlays[i]; ++i)
-        {
-            overlays[i]->setImageRegion(id, region, _style->_tw, _style->_th);
-        }
-
-        _dirty = true;
-    }
-
-    const Rectangle& Control::getImageRegion(const char* id, State state) const
-    {
-        return getOverlay(state)->getImageRegion(id);
-    }
-
-    void Control::setImageColor(const char* id, const Vector4& color, unsigned char states)
-    {
-        overrideStyle();
-        Theme::Style::Overlay* overlays[Theme::Style::OVERLAY_MAX] = { 0 };
-        getOverlays(states, overlays);
-
-        for (int i = 0; i < Theme::Style::OVERLAY_MAX - 1 && overlays[i]; ++i)
-        {
-            overlays[i]->setImageColor(id, color);
-        }
-
-        _dirty = true;
-    }
-
-    const Vector4& Control::getImageColor(const char* id, State state) const
-    {
-        return getOverlay(state)->getImageColor(id);
-    }
-
-    const Theme::UVs& Control::getImageUVs(const char* id, State state) const
-    {
-        return getOverlay(state)->getImageUVs(id);
-    }
-
-    void Control::setCursorRegion(const Rectangle& region, unsigned char states)
-    {
-        overrideStyle();
-        Theme::Style::Overlay* overlays[Theme::Style::OVERLAY_MAX] = { 0 };
-        getOverlays(states, overlays);
-
-        for (int i = 0; i < Theme::Style::OVERLAY_MAX - 1 && overlays[i]; ++i)
-        {
-            overlays[i]->setCursorRegion(region, _style->_tw, _style->_th);
-        }
-
-        _dirty = true;
-    }
-
-    const Rectangle& Control::getCursorRegion(State state) const
-    {
-        return getOverlay(state)->getCursorRegion();
-    }
-
-    void Control::setCursorColor(const Vector4& color, unsigned char states)
-    {
-        overrideStyle();
-        Theme::Style::Overlay* overlays[Theme::Style::OVERLAY_MAX] = { 0 };
-        getOverlays(states, overlays);
-
-        for (int i = 0; i < Theme::Style::OVERLAY_MAX - 1 && overlays[i]; ++i)
-        {
-            overlays[i]->setCursorColor(color);
-        }
-
-        _dirty = true;
-    }
-
-    const Vector4& Control::getCursorColor(State state)
-    {
-        return getOverlay(state)->getCursorColor();
-    }
-    
-    const Theme::UVs& Control::getCursorUVs(State state)
-    {
-        return getOverlay(state)->getCursorUVs();
-    }
-
-    void Control::setFont(Font* font, unsigned char states)
-    {
-        overrideStyle();
-        Theme::Style::Overlay* overlays[Theme::Style::OVERLAY_MAX] = { 0 };
-        getOverlays(states, overlays);
-
-        for (int i = 0; i < Theme::Style::OVERLAY_MAX - 1 && overlays[i]; ++i)
-        {
-            overlays[i]->setFont(font);
-        }
-
-        _dirty = true;
-    }
-
-    Font* Control::getFont(State state) const
-    {
-        return getOverlay(state)->getFont();
-    }
-
-    void Control::setFontSize(unsigned int fontSize, unsigned char states)
-    {
-        overrideStyle();
-        Theme::Style::Overlay* overlays[Theme::Style::OVERLAY_MAX] = { 0 };
-        getOverlays(states, overlays);
-
-        for (int i = 0; i < Theme::Style::OVERLAY_MAX - 1 && overlays[i]; ++i)
-        {
-            overlays[i]->setFontSize(fontSize);
-        }
-
-        _dirty = true;
-    }
-
-    unsigned int Control::getFontSize(State state) const
-    {
-        return getOverlay(state)->getFontSize();
-    }
-
-    void Control::setTextColor(const Vector4& color, unsigned char states)
-    {
-        overrideStyle();
-        Theme::Style::Overlay* overlays[Theme::Style::OVERLAY_MAX] = { 0 };
-        getOverlays(states, overlays);
-
-        for (int i = 0; i < Theme::Style::OVERLAY_MAX - 1 && overlays[i]; ++i)
-        {
-            overlays[i]->setTextColor(color);
-        }
-
-        _dirty = true;
-    }
-
-    const Vector4& Control::getTextColor(State state) const
-    {
-        return getOverlay(state)->getTextColor();
-    }
-
-    void Control::setTextAlignment(Font::Justify alignment, unsigned char states)
-    {
-        overrideStyle();
-        Theme::Style::Overlay* overlays[Theme::Style::OVERLAY_MAX] = { 0 };
-        getOverlays(states, overlays);
-
-        for (int i = 0; i < Theme::Style::OVERLAY_MAX - 1 && overlays[i]; ++i)
-        {
-            overlays[i]->setTextAlignment(alignment);
-        }
-
-        _dirty = true;
-    }
-
-    Font::Justify Control::getTextAlignment(State state) const
-    {
-        return getOverlay(state)->getTextAlignment();
-    }
-
-    void Control::setTextRightToLeft(bool rightToLeft, unsigned char states)
-    {
-        overrideStyle();
-        Theme::Style::Overlay* overlays[Theme::Style::OVERLAY_MAX] = { 0 };
-        getOverlays(states, overlays);
-
-        for (int i = 0; i < Theme::Style::OVERLAY_MAX - 1 && overlays[i]; ++i)
-        {
-            overlays[i]->setTextRightToLeft(rightToLeft);
-        }
-
-        _dirty = true;
-    }
-
-    bool Control::getTextRightToLeft(State state) const
-    {
-        return getOverlay(state)->getTextRightToLeft();
-    }
-
-    const Rectangle& Control::getClipBounds() const
-    {
-        return _clipBounds;
-    }
-
-    const Rectangle& Control::getClip() const
-    {
-        return _clip;
-    }
-
-    void Control::setStyle(Theme::Style* style)
-    {
-        if (style != _style)
-        {
-            _dirty = true;
-        }
-
-        _style = style;
-    }
-
-    Theme::Style* Control::getStyle() const
-    {
-        return _style;
-    }
-
-    void Control::setState(State state)
-    {
-        _state = state;
-        _dirty = true;
-    }
-
-    Control::State Control::getState() const
-    {
-        return _state;
-    }
-
-    void Control::disable()
-    {
-        _state = DISABLED;
-        _dirty = true;
-    }
-
-    void Control::enable()
-    {
-        _state = NORMAL;
-        _dirty = true;
-    }
-
-    bool Control::isEnabled()
-    {
-        return _state != DISABLED;
-    }
-
-    Theme::Style::OverlayType Control::getOverlayType() const
-    {
-        switch (_state)
-        {
-        case Control::NORMAL:
-            return Theme::Style::OVERLAY_NORMAL;
-        case Control::FOCUS:
-            return Theme::Style::OVERLAY_FOCUS;
-        case Control::ACTIVE:
-            return Theme::Style::OVERLAY_ACTIVE;
-        case Control::DISABLED:
-            return Theme::Style::OVERLAY_DISABLED;
-        default:
-            return Theme::Style::OVERLAY_NORMAL;
-        }
-    }
-
-    void Control::setConsumeTouchEvents(bool consume)
-    {
-        _consumeTouchEvents = consume;
-    }
-    
-    bool Control::getConsumeTouchEvents()
-    {
-        return _consumeTouchEvents;
-    }
-
-    void Control::addListener(Control::Listener* listener, int eventFlags)
-    {
-        if ((eventFlags & Listener::PRESS) == Listener::PRESS)
-        {
-            addSpecificListener(listener, Listener::PRESS);
-        }
-
-        if ((eventFlags & Listener::RELEASE) == Listener::RELEASE)
-        {
-            addSpecificListener(listener, Listener::RELEASE);
-        }
-
-        if ((eventFlags & Listener::CLICK) == Listener::CLICK)
-        {
-            addSpecificListener(listener, Listener::CLICK);
-        }
-
-        if ((eventFlags & Listener::VALUE_CHANGED) == Listener::VALUE_CHANGED)
-        {
-            addSpecificListener(listener, Listener::VALUE_CHANGED);
-        }
-
-        if ((eventFlags & Listener::TEXT_CHANGED) == Listener::TEXT_CHANGED)
-        {
-            addSpecificListener(listener, Listener::TEXT_CHANGED);
-        }
-    }
-
-    void Control::addSpecificListener(Control::Listener* listener, Listener::EventType eventType)
-    {
-        if (!_listeners)
-        {
-            _listeners = new std::map<Listener::EventType, std::list<Listener*>*>();
-        }
-
-        std::map<Listener::EventType, std::list<Listener*>*>::const_iterator itr = _listeners->find(eventType);
-        if (itr == _listeners->end())
-        {
-            _listeners->insert(std::make_pair(eventType, new std::list<Listener*>()));
-            itr = _listeners->find(eventType);
-        }
-
-        std::list<Listener*>* listenerList = itr->second;
-        listenerList->push_back(listener);
-    }
-
-    bool Control::touchEvent(Touch::TouchEvent evt, int x, int y, unsigned int contactIndex)
-    {
-        if (!isEnabled())
-        {
-            return false;
-        }
-
-        switch (evt)
-        {
-        case Touch::TOUCH_PRESS:
-            notifyListeners(Listener::PRESS);
-            break;
-            
-        case Touch::TOUCH_RELEASE:
-            // Always trigger Listener::RELEASE
-            notifyListeners(Listener::RELEASE);
-
-            // Only trigger Listener::CLICK if both PRESS and RELEASE took place within the control's bounds.
-            if (x > 0 && x <= _clipBounds.width &&
-                y > 0 && y <= _clipBounds.height)
-            {
-                notifyListeners(Listener::CLICK);
-            }
-            break;
-        }
-
-        return _consumeTouchEvents;
-    }
-
-    void Control::keyEvent(Keyboard::KeyEvent evt, int key)
-    {
-    }
-
-    void Control::notifyListeners(Listener::EventType eventType)
-    {
-        if (_listeners)
-        {
-            std::map<Listener::EventType, std::list<Listener*>*>::const_iterator itr = _listeners->find(eventType);
-            if (itr != _listeners->end())
-            {
-                std::list<Listener*>* listenerList = itr->second;
-                for (std::list<Listener*>::iterator listenerItr = listenerList->begin(); listenerItr != listenerList->end(); listenerItr++)
-                {
-                    (*listenerItr)->controlEvent(this, eventType);
-                }
-            }
-        }
-    }
-
-    void Control::update(const Rectangle& clip)
-    {
-        // Calculate the bounds.
-        float x = clip.x + _bounds.x;
-        float y = clip.y + _bounds.y;
-        float width = _bounds.width;
-        float height = _bounds.height;
-
-        float clipX2 = clip.x + clip.width;
-        float x2 = x + width;
-        if (x2 > clipX2)
-        {
-            width = clipX2 - x;
-        }
-
-        float clipY2 = clip.y + clip.height;
-        float y2 = y + height;
-        if (y2 > clipY2)
-        {
-            height = clipY2 - y;
-        }
-
-        _clipBounds.set(_bounds.x, _bounds.y, width, height);
-
-        // Calculate the clipping viewport.
-        const Theme::Border& border = getBorder(_state);
-        const Theme::Padding& padding = getPadding();
-
-        x +=  border.left + padding.left;
-        y +=  border.top + padding.top;
-        width = _bounds.width - border.left - padding.left - border.right - padding.right;
-        height = _bounds.height - border.top - padding.top - border.bottom - padding.bottom;
-
-        _textBounds.set(x, y, width, height);
-
-        clipX2 = clip.x + clip.width;
-        x2 = x + width;
-        if (x2 > clipX2)
-        {
-            width = clipX2 - x;
-        }
-
-        clipY2 = clip.y + clip.height;
-        y2 = y + height;
-        if (y2 > clipY2)
-        {
-            height = clipY2 - y;
-        }
-
-        if (x < clip.x)
-        {
-            x = clip.x;
-        }
-
-        if (y < clip.y)
-        {
-            y = clip.y;
-        }
-
-        _clip.set(x, y, width, height);
-    }
-
-    void Control::drawBorder(SpriteBatch* spriteBatch, const Rectangle& clip)
-    {
-        Vector2 pos(clip.x + _bounds.x, clip.y + _bounds.y);
-
-        // Get the border and background images for this control's current state.
-        //Theme::UVs topLeft, top, topRight, left, center, right, bottomLeft, bottom, bottomRight;
-        const Theme::UVs& topLeft = getSkinUVs(Theme::Skin::TOP_LEFT, _state);
-        const Theme::UVs& top = getSkinUVs(Theme::Skin::TOP, _state);
-        const Theme::UVs& topRight = getSkinUVs(Theme::Skin::TOP_RIGHT, _state);
-        const Theme::UVs& left = getSkinUVs(Theme::Skin::LEFT, _state);
-        const Theme::UVs& center = getSkinUVs(Theme::Skin::CENTER, _state);
-        const Theme::UVs& right = getSkinUVs(Theme::Skin::RIGHT, _state);
-        const Theme::UVs& bottomLeft = getSkinUVs(Theme::Skin::BOTTOM_LEFT, _state);
-        const Theme::UVs& bottom = getSkinUVs(Theme::Skin::BOTTOM, _state);
-        const Theme::UVs& bottomRight = getSkinUVs(Theme::Skin::BOTTOM_RIGHT, _state);
-
-        // Calculate screen-space positions.
-        const Theme::Border& border = getBorder(_state);
-        const Theme::Padding& padding = getPadding();
-        Vector4 skinColor = getSkinColor(_state);
-        skinColor.w *= getOpacity(_state);
-
-        float midWidth = _bounds.width - border.left - border.right;
-        float midHeight = _bounds.height - border.top - border.bottom;
-        float midX = pos.x + border.left;
-        float midY = pos.y + border.top;
-        float rightX = pos.x + _bounds.width - border.right;
-        float bottomY = pos.y + _bounds.height - border.bottom;
-
-        // Draw themed border sprites.
-        if (!border.left && !border.right && !border.top && !border.bottom)
-        {
-            // No border, just draw the image.
-            spriteBatch->draw(pos.x, pos.y, _bounds.width, _bounds.height, center.u1, center.v1, center.u2, center.v2, skinColor, clip);
-        }
-        else
-        {
-            if (border.left && border.top)
-                spriteBatch->draw(pos.x, pos.y, border.left, border.top, topLeft.u1, topLeft.v1, topLeft.u2, topLeft.v2, skinColor, clip);
-            if (border.top)
-                spriteBatch->draw(pos.x + border.left, pos.y, midWidth, border.top, top.u1, top.v1, top.u2, top.v2, skinColor, clip);
-            if (border.right && border.top)
-                spriteBatch->draw(rightX, pos.y, border.right, border.top, topRight.u1, topRight.v1, topRight.u2, topRight.v2, skinColor, clip);
-            if (border.left)
-                spriteBatch->draw(pos.x, midY, border.left, midHeight, left.u1, left.v1, left.u2, left.v2, skinColor, clip);
-            if (border.left && border.right && border.top && border.bottom)
-                spriteBatch->draw(pos.x + border.left, pos.y + border.top, _bounds.width - border.left - border.right, _bounds.height - border.top - border.bottom,
-                    center.u1, center.v1, center.u2, center.v2, skinColor, clip);
-            if (border.right)
-                spriteBatch->draw(rightX, midY, border.right, midHeight, right.u1, right.v1, right.u2, right.v2, skinColor, clip);
-            if (border.bottom && border.left)
-                spriteBatch->draw(pos.x, bottomY, border.left, border.bottom, bottomLeft.u1, bottomLeft.v1, bottomLeft.u2, bottomLeft.v2, skinColor, clip);
-            if (border.bottom)
-                spriteBatch->draw(midX, bottomY, midWidth, border.bottom, bottom.u1, bottom.v1, bottom.u2, bottom.v2, skinColor, clip);
-            if (border.bottom && border.right)
-                spriteBatch->draw(rightX, bottomY, border.right, border.bottom, bottomRight.u1, bottomRight.v1, bottomRight.u2, bottomRight.v2, skinColor, clip);
-        }
-    }
-
-    void Control::drawImages(SpriteBatch* spriteBatch, const Rectangle& position)
-    {
-    }
-
-    void Control::drawText(const Rectangle& position)
-    {
-    }
-
-    bool Control::isDirty()
-    {
-        return _dirty;
-    }
-
-    bool Control::isContainer()
-    {
-        return false;
-    }
-
-    Control::State Control::getStateFromString(const char* state)
-    {
-        if (!state)
-        {
-            return NORMAL;
-        }
-
-        if (strcmp(state, "NORMAL") == 0)
-        {
-            return NORMAL;
-        }
-        else if (strcmp(state, "ACTIVE") == 0)
-        {
-            return ACTIVE;
-        }
-        else if (strcmp(state, "FOCUS") == 0)
-        {
-            return FOCUS;
-        }
-        else if (strcmp(state, "DISABLED") == 0)
-        {
-            return DISABLED;
-        }
-
-        return NORMAL;
-    }
-
-    // Implementation of AnimationHandler
-    unsigned int Control::getAnimationPropertyComponentCount(int propertyId) const
-    {
-        switch(propertyId)
-        {
-        case ANIMATE_POSITION:
-        case ANIMATE_SIZE:
-            return 2;
-
-        case ANIMATE_POSITION_X:
-        case ANIMATE_POSITION_Y:
-        case ANIMATE_SIZE_WIDTH:
-        case ANIMATE_SIZE_HEIGHT:
-        case ANIMATE_OPACITY:
-            return 1;
-
-        default:
-            return -1;
-        }
-    }
-
-    void Control::getAnimationPropertyValue(int propertyId, AnimationValue* value)
-    {
-        switch(propertyId)
-        {
-        case ANIMATE_POSITION:
-            value->setFloat(0, _bounds.x);
-            value->setFloat(1, _bounds.y);
-            break;
-        case ANIMATE_SIZE:
-            value->setFloat(0, _clipBounds.width);
-            value->setFloat(1, _clipBounds.height);
-            break;
-        case ANIMATE_POSITION_X:
-            value->setFloat(0, _bounds.x);
-            break;
-        case ANIMATE_POSITION_Y:
-            value->setFloat(0, _bounds.y);
-            break;
-        case ANIMATE_SIZE_WIDTH:
-            value->setFloat(0, _clipBounds.width);
-            break;
-        case ANIMATE_SIZE_HEIGHT:
-            value->setFloat(0, _clipBounds.height);
-            break;
-        case ANIMATE_OPACITY:
-        default:
-            break;
-        }
-    }
-
-    void Control::setAnimationPropertyValue(int propertyId, AnimationValue* value, float blendWeight)
-    {
-        switch(propertyId)
-        {
-        case ANIMATE_POSITION:
-            applyAnimationValuePositionX(value->getFloat(0), blendWeight);
-            applyAnimationValuePositionY(value->getFloat(1), blendWeight);
-            break;
-        case ANIMATE_POSITION_X:
-            applyAnimationValuePositionX(value->getFloat(0), blendWeight);
-            break;
-        case ANIMATE_POSITION_Y:
-            applyAnimationValuePositionY(value->getFloat(0), blendWeight);
-            break;
-        case ANIMATE_SIZE:
-            applyAnimationValueSizeWidth(value->getFloat(0), blendWeight);
-            applyAnimationValueSizeHeight(value->getFloat(1), blendWeight);
-            break;
-        case ANIMATE_SIZE_WIDTH:
-            applyAnimationValueSizeWidth(value->getFloat(0), blendWeight);
-            break;
-        case ANIMATE_SIZE_HEIGHT:
-            applyAnimationValueSizeHeight(value->getFloat(0), blendWeight);
-            break;
-        case ANIMATE_OPACITY:
-            applyAnimationValueOpacity();
-        default:
-            break;
-        }
-    }
-
-    void Control::applyAnimationValuePositionX(float x, float blendWeight)
-    {
-        if ((_animationPropertyBitFlag & ANIMATION_POSITION_X_BIT) != ANIMATION_POSITION_X_BIT)
-        {
-            _animationPropertyBitFlag |= ANIMATION_POSITION_X_BIT;
-        }
-        else
-        {
-            x = Curve::lerp(blendWeight, _bounds.x, x);
-        }
-        _bounds.x = x;
-        _dirty = true;
-    }
-    
-    void Control::applyAnimationValuePositionY(float y, float blendWeight)
-    {
-        if ((_animationPropertyBitFlag & ANIMATION_POSITION_Y_BIT) != ANIMATION_POSITION_Y_BIT)
-        {
-            _animationPropertyBitFlag |= ANIMATION_POSITION_Y_BIT;
-        }
-        else
-        {
-            y = Curve::lerp(blendWeight, _bounds.y, y);
-        }
-        _bounds.y = y;
-        _dirty = true;
-    }
-    
-    void Control::applyAnimationValueSizeWidth(float width, float blendWeight)
-    {
-        if ((_animationPropertyBitFlag & ANIMATION_SIZE_WIDTH_BIT) != ANIMATION_SIZE_WIDTH_BIT)
-        {
-            _animationPropertyBitFlag |= ANIMATION_SIZE_WIDTH_BIT;
-        }
-        else
-        {
-            width = Curve::lerp(blendWeight, _clipBounds.width, width);
-        }
-        _clipBounds.width = width;
-        _dirty = true;
-    }
-
-    void Control::applyAnimationValueSizeHeight(float height, float blendWeight)
-    {
-        if ((_animationPropertyBitFlag & ANIMATION_SIZE_HEIGHT_BIT) != ANIMATION_SIZE_HEIGHT_BIT)
-        {
-            _animationPropertyBitFlag |= ANIMATION_SIZE_HEIGHT_BIT;
-        }
-        else
-        {
-            height = Curve::lerp(blendWeight, _clipBounds.height, height);
-        }
-        _clipBounds.height = height;
-        _dirty = true;
-    }
-
-    void Control::applyAnimationValueOpacity()
-    {
-        if ((_animationPropertyBitFlag & ANIMATION_OPACITY_BIT) != ANIMATION_OPACITY_BIT)
-        {
-            _animationPropertyBitFlag |= ANIMATION_OPACITY_BIT;
-        }
-        _dirty = true;
-    }
-    
-    Theme::Style::Overlay** Control::getOverlays(unsigned char overlayTypes, Theme::Style::Overlay** overlays)
-    {
-        unsigned int index = 0;
-        if ((overlayTypes & NORMAL) == NORMAL)
-        {
-            overlays[index++] = _style->getOverlay(Theme::Style::OVERLAY_NORMAL);
-        }
-
-        if ((overlayTypes & FOCUS) == FOCUS)
-        {
-            overlays[index++] = _style->getOverlay(Theme::Style::OVERLAY_FOCUS);
-        }
-
-        if ((overlayTypes & ACTIVE) == ACTIVE)
-        {
-            overlays[index++] = _style->getOverlay(Theme::Style::OVERLAY_ACTIVE);
-        }
-
-        if ((overlayTypes & DISABLED) == DISABLED)
-        {
-            overlays[index++] = _style->getOverlay(Theme::Style::OVERLAY_DISABLED);
-        }
-
-        return overlays;
-    }
-
-    Theme::Style::Overlay* Control::getOverlay(State state) const
-    {
-        switch(state)
-        {
-        case Control::NORMAL:
-            return _style->getOverlay(Theme::Style::OVERLAY_NORMAL);
-        case Control::FOCUS:
-            return _style->getOverlay(Theme::Style::OVERLAY_FOCUS);
-        case Control::ACTIVE:
-            return _style->getOverlay(Theme::Style::OVERLAY_ACTIVE);
-        case Control::DISABLED:
-            return _style->getOverlay(Theme::Style::OVERLAY_DISABLED);
-        default:
-            return NULL;
-        }
-    }
-
-    void Control::overrideStyle()
-    {
-        if (_styleOverridden)
-        {
-            return;
-        }
-
-        // Copy the style.
-        WARN_VARG("%d", sizeof(Theme::Style::Overlay));
-        _style = new Theme::Style(*_style);
-        _styleOverridden = true;
-    }
-}
+#include "Base.h"
+#include "Game.h"
+#include "Control.h"
+
+namespace gameplay
+{
+    Control::Control()
+        : _id(""), _state(Control::NORMAL), _bounds(Rectangle::empty()), _clipBounds(Rectangle::empty()), _clip(Rectangle::empty()),
+            _dirty(true), _consumeTouchEvents(true), _listeners(NULL), _styleOverridden(false)
+    {
+    }
+
+    Control::Control(const Control& copy)
+    {
+    }
+
+    Control::~Control()
+    {
+        if (_listeners)
+        {
+            for (std::map<Listener::EventType, std::list<Listener*>*>::const_iterator itr = _listeners->begin(); itr != _listeners->end(); itr++)
+            {
+                std::list<Listener*>* list = itr->second;
+                SAFE_DELETE(list);
+            }
+            SAFE_DELETE(_listeners);
+        }
+
+        if (_styleOverridden)
+        {
+            SAFE_DELETE(_style);
+        }
+    }
+
+    void Control::init(Theme::Style* style, Properties* properties)
+    {
+        _style = style;
+
+        Vector2 position;
+        Vector2 size;
+        properties->getVector2("position", &position);
+        properties->getVector2("size", &size);
+        _bounds.set(position.x, position.y, size.x, size.y);
+
+        _state = Control::getStateFromString(properties->getString("state"));
+
+        const char* id = properties->getId();
+        if (id)
+            _id = id;
+    }
+
+    const char* Control::getID() const
+    {
+        return _id.c_str();
+    }
+
+    void Control::setPosition(float x, float y)
+    {
+        _bounds.x = x;
+        _bounds.y = y;
+        _dirty = true;
+    }
+
+    void Control::setSize(float width, float height)
+    {
+        _bounds.width = width;
+        _bounds.height = height;
+        _dirty = true;
+    }
+
+    void Control::setBounds(const Rectangle& bounds)
+    {
+        _bounds.set(bounds);
+    }
+
+    const Rectangle& Control::getBounds() const
+    {
+        return _bounds;
+    }
+
+    float Control::getX() const
+    {
+        return _bounds.x;
+    }
+
+    float Control::getY() const
+    {
+        return _bounds.y;
+    }
+
+    float Control::getWidth() const
+    {
+        return _bounds.width;
+    }
+
+    float Control::getHeight() const
+    {
+        return _bounds.height;
+    }
+
+    void Control::setOpacity(float opacity, unsigned char states)
+    {
+        overrideStyle();
+        Theme::Style::Overlay* overlays[Theme::Style::OVERLAY_MAX] = { 0 };
+        getOverlays(states, overlays);
+
+        for (int i = 0; i < Theme::Style::OVERLAY_MAX - 1 && overlays[i]; ++i)
+        {
+            overlays[i]->setOpacity(opacity);
+        }
+        
+        _dirty = true;
+    }
+
+    float Control::getOpacity(State state) const
+    {
+        return getOverlay(state)->getOpacity();
+    }
+
+    void Control::setBorder(float top, float bottom, float left, float right, unsigned char states)
+    {
+        overrideStyle();
+        Theme::Style::Overlay* overlays[Theme::Style::OVERLAY_MAX] = { 0 };
+        getOverlays(states, overlays);
+
+        for (int i = 0; i < Theme::Style::OVERLAY_MAX - 1 && overlays[i]; ++i)
+        {
+            overlays[i]->setBorder(top, bottom, left, right);
+        }
+
+        _dirty = true;
+    }
+
+    const Theme::Border& Control::getBorder(State state) const
+    {
+        return getOverlay(state)->getBorder();
+    }
+
+    void Control::setSkinRegion(const Rectangle& region, unsigned char states)
+    {
+        overrideStyle();
+        Theme::Style::Overlay* overlays[Theme::Style::OVERLAY_MAX] = { 0 };
+        getOverlays(states, overlays);
+
+        for (int i = 0; i < Theme::Style::OVERLAY_MAX - 1 && overlays[i]; ++i)
+        {
+            overlays[i]->setSkinRegion(region, _style->_tw, _style->_th);
+        }
+
+        _dirty = true;
+    }
+
+    const Rectangle& Control::getSkinRegion(State state) const
+    {
+        return getOverlay(state)->getSkinRegion();
+    }
+
+    const Theme::UVs& Control::getSkinUVs(Theme::Skin::SkinArea area, State state) const
+    {
+        return getOverlay(state)->getSkinUVs(area);
+    }
+
+    void Control::setSkinColor(const Vector4& color, unsigned char states)
+    {
+        overrideStyle();
+        Theme::Style::Overlay* overlays[Theme::Style::OVERLAY_MAX] = { 0 };
+        getOverlays(states, overlays);
+
+        for (int i = 0; i < Theme::Style::OVERLAY_MAX - 1 && overlays[i]; ++i)
+        {
+            overlays[i]->setSkinColor(color);
+        }
+
+        _dirty = true;
+    }
+
+    const Vector4& Control::getSkinColor(State state) const
+    {
+        return getOverlay(state)->getSkinColor();
+    }
+
+    void Control::setMargin(float top, float bottom, float left, float right)
+    {
+        _style->setMargin(top, bottom, left, right);
+        _dirty = true;
+    }
+
+    const Theme::Margin& Control::getMargin() const
+    {
+        return _style->getMargin();
+    }
+
+    void Control::setPadding(float top, float bottom, float left, float right)
+    {
+        _style->setPadding(top, bottom, left, right);
+        _dirty = true;
+    }
+    
+    const Theme::Padding& Control::getPadding() const
+    {
+        return _style->getPadding();
+    }
+
+    void Control::setImageRegion(const char* id, const Rectangle& region, unsigned char states)
+    {
+        overrideStyle();
+        Theme::Style::Overlay* overlays[Theme::Style::OVERLAY_MAX] = { 0 };
+        getOverlays(states, overlays);
+
+        for (int i = 0; i < Theme::Style::OVERLAY_MAX - 1 && overlays[i]; ++i)
+        {
+            overlays[i]->setImageRegion(id, region, _style->_tw, _style->_th);
+        }
+
+        _dirty = true;
+    }
+
+    const Rectangle& Control::getImageRegion(const char* id, State state) const
+    {
+        return getOverlay(state)->getImageRegion(id);
+    }
+
+    void Control::setImageColor(const char* id, const Vector4& color, unsigned char states)
+    {
+        overrideStyle();
+        Theme::Style::Overlay* overlays[Theme::Style::OVERLAY_MAX] = { 0 };
+        getOverlays(states, overlays);
+
+        for (int i = 0; i < Theme::Style::OVERLAY_MAX - 1 && overlays[i]; ++i)
+        {
+            overlays[i]->setImageColor(id, color);
+        }
+
+        _dirty = true;
+    }
+
+    const Vector4& Control::getImageColor(const char* id, State state) const
+    {
+        return getOverlay(state)->getImageColor(id);
+    }
+
+    const Theme::UVs& Control::getImageUVs(const char* id, State state) const
+    {
+        return getOverlay(state)->getImageUVs(id);
+    }
+
+    void Control::setCursorRegion(const Rectangle& region, unsigned char states)
+    {
+        overrideStyle();
+        Theme::Style::Overlay* overlays[Theme::Style::OVERLAY_MAX] = { 0 };
+        getOverlays(states, overlays);
+
+        for (int i = 0; i < Theme::Style::OVERLAY_MAX - 1 && overlays[i]; ++i)
+        {
+            overlays[i]->setCursorRegion(region, _style->_tw, _style->_th);
+        }
+
+        _dirty = true;
+    }
+
+    const Rectangle& Control::getCursorRegion(State state) const
+    {
+        return getOverlay(state)->getCursorRegion();
+    }
+
+    void Control::setCursorColor(const Vector4& color, unsigned char states)
+    {
+        overrideStyle();
+        Theme::Style::Overlay* overlays[Theme::Style::OVERLAY_MAX] = { 0 };
+        getOverlays(states, overlays);
+
+        for (int i = 0; i < Theme::Style::OVERLAY_MAX - 1 && overlays[i]; ++i)
+        {
+            overlays[i]->setCursorColor(color);
+        }
+
+        _dirty = true;
+    }
+
+    const Vector4& Control::getCursorColor(State state)
+    {
+        return getOverlay(state)->getCursorColor();
+    }
+    
+    const Theme::UVs& Control::getCursorUVs(State state)
+    {
+        return getOverlay(state)->getCursorUVs();
+    }
+
+    void Control::setFont(Font* font, unsigned char states)
+    {
+        overrideStyle();
+        Theme::Style::Overlay* overlays[Theme::Style::OVERLAY_MAX] = { 0 };
+        getOverlays(states, overlays);
+
+        for (int i = 0; i < Theme::Style::OVERLAY_MAX - 1 && overlays[i]; ++i)
+        {
+            overlays[i]->setFont(font);
+        }
+
+        _dirty = true;
+    }
+
+    Font* Control::getFont(State state) const
+    {
+        return getOverlay(state)->getFont();
+    }
+
+    void Control::setFontSize(unsigned int fontSize, unsigned char states)
+    {
+        overrideStyle();
+        Theme::Style::Overlay* overlays[Theme::Style::OVERLAY_MAX] = { 0 };
+        getOverlays(states, overlays);
+
+        for (int i = 0; i < Theme::Style::OVERLAY_MAX - 1 && overlays[i]; ++i)
+        {
+            overlays[i]->setFontSize(fontSize);
+        }
+
+        _dirty = true;
+    }
+
+    unsigned int Control::getFontSize(State state) const
+    {
+        return getOverlay(state)->getFontSize();
+    }
+
+    void Control::setTextColor(const Vector4& color, unsigned char states)
+    {
+        overrideStyle();
+        Theme::Style::Overlay* overlays[Theme::Style::OVERLAY_MAX] = { 0 };
+        getOverlays(states, overlays);
+
+        for (int i = 0; i < Theme::Style::OVERLAY_MAX - 1 && overlays[i]; ++i)
+        {
+            overlays[i]->setTextColor(color);
+        }
+
+        _dirty = true;
+    }
+
+    const Vector4& Control::getTextColor(State state) const
+    {
+        return getOverlay(state)->getTextColor();
+    }
+
+    void Control::setTextAlignment(Font::Justify alignment, unsigned char states)
+    {
+        overrideStyle();
+        Theme::Style::Overlay* overlays[Theme::Style::OVERLAY_MAX] = { 0 };
+        getOverlays(states, overlays);
+
+        for (int i = 0; i < Theme::Style::OVERLAY_MAX - 1 && overlays[i]; ++i)
+        {
+            overlays[i]->setTextAlignment(alignment);
+        }
+
+        _dirty = true;
+    }
+
+    Font::Justify Control::getTextAlignment(State state) const
+    {
+        return getOverlay(state)->getTextAlignment();
+    }
+
+    void Control::setTextRightToLeft(bool rightToLeft, unsigned char states)
+    {
+        overrideStyle();
+        Theme::Style::Overlay* overlays[Theme::Style::OVERLAY_MAX] = { 0 };
+        getOverlays(states, overlays);
+
+        for (int i = 0; i < Theme::Style::OVERLAY_MAX - 1 && overlays[i]; ++i)
+        {
+            overlays[i]->setTextRightToLeft(rightToLeft);
+        }
+
+        _dirty = true;
+    }
+
+    bool Control::getTextRightToLeft(State state) const
+    {
+        return getOverlay(state)->getTextRightToLeft();
+    }
+
+    const Rectangle& Control::getClipBounds() const
+    {
+        return _clipBounds;
+    }
+
+    const Rectangle& Control::getClip() const
+    {
+        return _clip;
+    }
+
+    void Control::setStyle(Theme::Style* style)
+    {
+        if (style != _style)
+        {
+            _dirty = true;
+        }
+
+        _style = style;
+    }
+
+    Theme::Style* Control::getStyle() const
+    {
+        return _style;
+    }
+
+    void Control::setState(State state)
+    {
+        _state = state;
+        _dirty = true;
+    }
+
+    Control::State Control::getState() const
+    {
+        return _state;
+    }
+
+    void Control::disable()
+    {
+        _state = DISABLED;
+        _dirty = true;
+    }
+
+    void Control::enable()
+    {
+        _state = NORMAL;
+        _dirty = true;
+    }
+
+    bool Control::isEnabled()
+    {
+        return _state != DISABLED;
+    }
+
+    Theme::Style::OverlayType Control::getOverlayType() const
+    {
+        switch (_state)
+        {
+        case Control::NORMAL:
+            return Theme::Style::OVERLAY_NORMAL;
+        case Control::FOCUS:
+            return Theme::Style::OVERLAY_FOCUS;
+        case Control::ACTIVE:
+            return Theme::Style::OVERLAY_ACTIVE;
+        case Control::DISABLED:
+            return Theme::Style::OVERLAY_DISABLED;
+        default:
+            return Theme::Style::OVERLAY_NORMAL;
+        }
+    }
+
+    void Control::setConsumeTouchEvents(bool consume)
+    {
+        _consumeTouchEvents = consume;
+    }
+    
+    bool Control::getConsumeTouchEvents()
+    {
+        return _consumeTouchEvents;
+    }
+
+    void Control::addListener(Control::Listener* listener, int eventFlags)
+    {
+        if ((eventFlags & Listener::PRESS) == Listener::PRESS)
+        {
+            addSpecificListener(listener, Listener::PRESS);
+        }
+
+        if ((eventFlags & Listener::RELEASE) == Listener::RELEASE)
+        {
+            addSpecificListener(listener, Listener::RELEASE);
+        }
+
+        if ((eventFlags & Listener::CLICK) == Listener::CLICK)
+        {
+            addSpecificListener(listener, Listener::CLICK);
+        }
+
+        if ((eventFlags & Listener::VALUE_CHANGED) == Listener::VALUE_CHANGED)
+        {
+            addSpecificListener(listener, Listener::VALUE_CHANGED);
+        }
+
+        if ((eventFlags & Listener::TEXT_CHANGED) == Listener::TEXT_CHANGED)
+        {
+            addSpecificListener(listener, Listener::TEXT_CHANGED);
+        }
+    }
+
+    void Control::addSpecificListener(Control::Listener* listener, Listener::EventType eventType)
+    {
+        if (!_listeners)
+        {
+            _listeners = new std::map<Listener::EventType, std::list<Listener*>*>();
+        }
+
+        std::map<Listener::EventType, std::list<Listener*>*>::const_iterator itr = _listeners->find(eventType);
+        if (itr == _listeners->end())
+        {
+            _listeners->insert(std::make_pair(eventType, new std::list<Listener*>()));
+            itr = _listeners->find(eventType);
+        }
+
+        std::list<Listener*>* listenerList = itr->second;
+        listenerList->push_back(listener);
+    }
+
+    bool Control::touchEvent(Touch::TouchEvent evt, int x, int y, unsigned int contactIndex)
+    {
+        if (!isEnabled())
+        {
+            return false;
+        }
+
+        switch (evt)
+        {
+        case Touch::TOUCH_PRESS:
+            notifyListeners(Listener::PRESS);
+            break;
+            
+        case Touch::TOUCH_RELEASE:
+            // Always trigger Listener::RELEASE
+            notifyListeners(Listener::RELEASE);
+
+            // Only trigger Listener::CLICK if both PRESS and RELEASE took place within the control's bounds.
+            if (x > 0 && x <= _clipBounds.width &&
+                y > 0 && y <= _clipBounds.height)
+            {
+                notifyListeners(Listener::CLICK);
+            }
+            break;
+        }
+
+        return _consumeTouchEvents;
+    }
+
+    void Control::keyEvent(Keyboard::KeyEvent evt, int key)
+    {
+    }
+
+    void Control::notifyListeners(Listener::EventType eventType)
+    {
+        if (_listeners)
+        {
+            std::map<Listener::EventType, std::list<Listener*>*>::const_iterator itr = _listeners->find(eventType);
+            if (itr != _listeners->end())
+            {
+                std::list<Listener*>* listenerList = itr->second;
+                for (std::list<Listener*>::iterator listenerItr = listenerList->begin(); listenerItr != listenerList->end(); listenerItr++)
+                {
+                    (*listenerItr)->controlEvent(this, eventType);
+                }
+            }
+        }
+    }
+
+    void Control::update(const Rectangle& clip)
+    {
+        // Calculate the bounds.
+        float x = clip.x + _bounds.x;
+        float y = clip.y + _bounds.y;
+        float width = _bounds.width;
+        float height = _bounds.height;
+
+        float clipX2 = clip.x + clip.width;
+        float x2 = x + width;
+        if (x2 > clipX2)
+        {
+            width = clipX2 - x;
+        }
+
+        float clipY2 = clip.y + clip.height;
+        float y2 = y + height;
+        if (y2 > clipY2)
+        {
+            height = clipY2 - y;
+        }
+
+        _clipBounds.set(_bounds.x, _bounds.y, width, height);
+
+        // Calculate the clipping viewport.
+        const Theme::Border& border = getBorder(_state);
+        const Theme::Padding& padding = getPadding();
+
+        x +=  border.left + padding.left;
+        y +=  border.top + padding.top;
+        width = _bounds.width - border.left - padding.left - border.right - padding.right;
+        height = _bounds.height - border.top - padding.top - border.bottom - padding.bottom;
+
+        _textBounds.set(x, y, width, height);
+
+        clipX2 = clip.x + clip.width;
+        x2 = x + width;
+        if (x2 > clipX2)
+        {
+            width = clipX2 - x;
+        }
+
+        clipY2 = clip.y + clip.height;
+        y2 = y + height;
+        if (y2 > clipY2)
+        {
+            height = clipY2 - y;
+        }
+
+        if (x < clip.x)
+        {
+            x = clip.x;
+        }
+
+        if (y < clip.y)
+        {
+            y = clip.y;
+        }
+
+        _clip.set(x, y, width, height);
+    }
+
+    void Control::drawBorder(SpriteBatch* spriteBatch, const Rectangle& clip)
+    {
+        Vector2 pos(clip.x + _bounds.x, clip.y + _bounds.y);
+
+        // Get the border and background images for this control's current state.
+        //Theme::UVs topLeft, top, topRight, left, center, right, bottomLeft, bottom, bottomRight;
+        const Theme::UVs& topLeft = getSkinUVs(Theme::Skin::TOP_LEFT, _state);
+        const Theme::UVs& top = getSkinUVs(Theme::Skin::TOP, _state);
+        const Theme::UVs& topRight = getSkinUVs(Theme::Skin::TOP_RIGHT, _state);
+        const Theme::UVs& left = getSkinUVs(Theme::Skin::LEFT, _state);
+        const Theme::UVs& center = getSkinUVs(Theme::Skin::CENTER, _state);
+        const Theme::UVs& right = getSkinUVs(Theme::Skin::RIGHT, _state);
+        const Theme::UVs& bottomLeft = getSkinUVs(Theme::Skin::BOTTOM_LEFT, _state);
+        const Theme::UVs& bottom = getSkinUVs(Theme::Skin::BOTTOM, _state);
+        const Theme::UVs& bottomRight = getSkinUVs(Theme::Skin::BOTTOM_RIGHT, _state);
+
+        // Calculate screen-space positions.
+        const Theme::Border& border = getBorder(_state);
+        const Theme::Padding& padding = getPadding();
+        Vector4 skinColor = getSkinColor(_state);
+        skinColor.w *= getOpacity(_state);
+
+        float midWidth = _bounds.width - border.left - border.right;
+        float midHeight = _bounds.height - border.top - border.bottom;
+        float midX = pos.x + border.left;
+        float midY = pos.y + border.top;
+        float rightX = pos.x + _bounds.width - border.right;
+        float bottomY = pos.y + _bounds.height - border.bottom;
+
+        // Draw themed border sprites.
+        if (!border.left && !border.right && !border.top && !border.bottom)
+        {
+            // No border, just draw the image.
+            spriteBatch->draw(pos.x, pos.y, _bounds.width, _bounds.height, center.u1, center.v1, center.u2, center.v2, skinColor, clip);
+        }
+        else
+        {
+            if (border.left && border.top)
+                spriteBatch->draw(pos.x, pos.y, border.left, border.top, topLeft.u1, topLeft.v1, topLeft.u2, topLeft.v2, skinColor, clip);
+            if (border.top)
+                spriteBatch->draw(pos.x + border.left, pos.y, midWidth, border.top, top.u1, top.v1, top.u2, top.v2, skinColor, clip);
+            if (border.right && border.top)
+                spriteBatch->draw(rightX, pos.y, border.right, border.top, topRight.u1, topRight.v1, topRight.u2, topRight.v2, skinColor, clip);
+            if (border.left)
+                spriteBatch->draw(pos.x, midY, border.left, midHeight, left.u1, left.v1, left.u2, left.v2, skinColor, clip);
+            if (border.left && border.right && border.top && border.bottom)
+                spriteBatch->draw(pos.x + border.left, pos.y + border.top, _bounds.width - border.left - border.right, _bounds.height - border.top - border.bottom,
+                    center.u1, center.v1, center.u2, center.v2, skinColor, clip);
+            if (border.right)
+                spriteBatch->draw(rightX, midY, border.right, midHeight, right.u1, right.v1, right.u2, right.v2, skinColor, clip);
+            if (border.bottom && border.left)
+                spriteBatch->draw(pos.x, bottomY, border.left, border.bottom, bottomLeft.u1, bottomLeft.v1, bottomLeft.u2, bottomLeft.v2, skinColor, clip);
+            if (border.bottom)
+                spriteBatch->draw(midX, bottomY, midWidth, border.bottom, bottom.u1, bottom.v1, bottom.u2, bottom.v2, skinColor, clip);
+            if (border.bottom && border.right)
+                spriteBatch->draw(rightX, bottomY, border.right, border.bottom, bottomRight.u1, bottomRight.v1, bottomRight.u2, bottomRight.v2, skinColor, clip);
+        }
+    }
+
+    void Control::drawImages(SpriteBatch* spriteBatch, const Rectangle& position)
+    {
+    }
+
+    void Control::drawText(const Rectangle& position)
+    {
+    }
+
+    bool Control::isDirty()
+    {
+        return _dirty;
+    }
+
+    bool Control::isContainer()
+    {
+        return false;
+    }
+
+    Control::State Control::getStateFromString(const char* state)
+    {
+        if (!state)
+        {
+            return NORMAL;
+        }
+
+        if (strcmp(state, "NORMAL") == 0)
+        {
+            return NORMAL;
+        }
+        else if (strcmp(state, "ACTIVE") == 0)
+        {
+            return ACTIVE;
+        }
+        else if (strcmp(state, "FOCUS") == 0)
+        {
+            return FOCUS;
+        }
+        else if (strcmp(state, "DISABLED") == 0)
+        {
+            return DISABLED;
+        }
+
+        return NORMAL;
+    }
+
+    // Implementation of AnimationHandler
+    unsigned int Control::getAnimationPropertyComponentCount(int propertyId) const
+    {
+        switch(propertyId)
+        {
+        case ANIMATE_POSITION:
+        case ANIMATE_SIZE:
+            return 2;
+
+        case ANIMATE_POSITION_X:
+        case ANIMATE_POSITION_Y:
+        case ANIMATE_SIZE_WIDTH:
+        case ANIMATE_SIZE_HEIGHT:
+        case ANIMATE_OPACITY:
+            return 1;
+
+        default:
+            return -1;
+        }
+    }
+
+    void Control::getAnimationPropertyValue(int propertyId, AnimationValue* value)
+    {
+        switch(propertyId)
+        {
+        case ANIMATE_POSITION:
+            value->setFloat(0, _bounds.x);
+            value->setFloat(1, _bounds.y);
+            break;
+        case ANIMATE_SIZE:
+            value->setFloat(0, _clipBounds.width);
+            value->setFloat(1, _clipBounds.height);
+            break;
+        case ANIMATE_POSITION_X:
+            value->setFloat(0, _bounds.x);
+            break;
+        case ANIMATE_POSITION_Y:
+            value->setFloat(0, _bounds.y);
+            break;
+        case ANIMATE_SIZE_WIDTH:
+            value->setFloat(0, _clipBounds.width);
+            break;
+        case ANIMATE_SIZE_HEIGHT:
+            value->setFloat(0, _clipBounds.height);
+            break;
+        case ANIMATE_OPACITY:
+        default:
+            break;
+        }
+    }
+
+    void Control::setAnimationPropertyValue(int propertyId, AnimationValue* value, float blendWeight)
+    {
+        switch(propertyId)
+        {
+        case ANIMATE_POSITION:
+            applyAnimationValuePositionX(value->getFloat(0), blendWeight);
+            applyAnimationValuePositionY(value->getFloat(1), blendWeight);
+            break;
+        case ANIMATE_POSITION_X:
+            applyAnimationValuePositionX(value->getFloat(0), blendWeight);
+            break;
+        case ANIMATE_POSITION_Y:
+            applyAnimationValuePositionY(value->getFloat(0), blendWeight);
+            break;
+        case ANIMATE_SIZE:
+            applyAnimationValueSizeWidth(value->getFloat(0), blendWeight);
+            applyAnimationValueSizeHeight(value->getFloat(1), blendWeight);
+            break;
+        case ANIMATE_SIZE_WIDTH:
+            applyAnimationValueSizeWidth(value->getFloat(0), blendWeight);
+            break;
+        case ANIMATE_SIZE_HEIGHT:
+            applyAnimationValueSizeHeight(value->getFloat(0), blendWeight);
+            break;
+        case ANIMATE_OPACITY:
+            applyAnimationValueOpacity();
+        default:
+            break;
+        }
+    }
+
+    void Control::applyAnimationValuePositionX(float x, float blendWeight)
+    {
+        if ((_animationPropertyBitFlag & ANIMATION_POSITION_X_BIT) != ANIMATION_POSITION_X_BIT)
+        {
+            _animationPropertyBitFlag |= ANIMATION_POSITION_X_BIT;
+        }
+        else
+        {
+            x = Curve::lerp(blendWeight, _bounds.x, x);
+        }
+        _bounds.x = x;
+        _dirty = true;
+    }
+    
+    void Control::applyAnimationValuePositionY(float y, float blendWeight)
+    {
+        if ((_animationPropertyBitFlag & ANIMATION_POSITION_Y_BIT) != ANIMATION_POSITION_Y_BIT)
+        {
+            _animationPropertyBitFlag |= ANIMATION_POSITION_Y_BIT;
+        }
+        else
+        {
+            y = Curve::lerp(blendWeight, _bounds.y, y);
+        }
+        _bounds.y = y;
+        _dirty = true;
+    }
+    
+    void Control::applyAnimationValueSizeWidth(float width, float blendWeight)
+    {
+        if ((_animationPropertyBitFlag & ANIMATION_SIZE_WIDTH_BIT) != ANIMATION_SIZE_WIDTH_BIT)
+        {
+            _animationPropertyBitFlag |= ANIMATION_SIZE_WIDTH_BIT;
+        }
+        else
+        {
+            width = Curve::lerp(blendWeight, _clipBounds.width, width);
+        }
+        _clipBounds.width = width;
+        _dirty = true;
+    }
+
+    void Control::applyAnimationValueSizeHeight(float height, float blendWeight)
+    {
+        if ((_animationPropertyBitFlag & ANIMATION_SIZE_HEIGHT_BIT) != ANIMATION_SIZE_HEIGHT_BIT)
+        {
+            _animationPropertyBitFlag |= ANIMATION_SIZE_HEIGHT_BIT;
+        }
+        else
+        {
+            height = Curve::lerp(blendWeight, _clipBounds.height, height);
+        }
+        _clipBounds.height = height;
+        _dirty = true;
+    }
+
+    void Control::applyAnimationValueOpacity()
+    {
+        if ((_animationPropertyBitFlag & ANIMATION_OPACITY_BIT) != ANIMATION_OPACITY_BIT)
+        {
+            _animationPropertyBitFlag |= ANIMATION_OPACITY_BIT;
+        }
+        _dirty = true;
+    }
+    
+    Theme::Style::Overlay** Control::getOverlays(unsigned char overlayTypes, Theme::Style::Overlay** overlays)
+    {
+        unsigned int index = 0;
+        if ((overlayTypes & NORMAL) == NORMAL)
+        {
+            overlays[index++] = _style->getOverlay(Theme::Style::OVERLAY_NORMAL);
+        }
+
+        if ((overlayTypes & FOCUS) == FOCUS)
+        {
+            overlays[index++] = _style->getOverlay(Theme::Style::OVERLAY_FOCUS);
+        }
+
+        if ((overlayTypes & ACTIVE) == ACTIVE)
+        {
+            overlays[index++] = _style->getOverlay(Theme::Style::OVERLAY_ACTIVE);
+        }
+
+        if ((overlayTypes & DISABLED) == DISABLED)
+        {
+            overlays[index++] = _style->getOverlay(Theme::Style::OVERLAY_DISABLED);
+        }
+
+        return overlays;
+    }
+
+    Theme::Style::Overlay* Control::getOverlay(State state) const
+    {
+        switch(state)
+        {
+        case Control::NORMAL:
+            return _style->getOverlay(Theme::Style::OVERLAY_NORMAL);
+        case Control::FOCUS:
+            return _style->getOverlay(Theme::Style::OVERLAY_FOCUS);
+        case Control::ACTIVE:
+            return _style->getOverlay(Theme::Style::OVERLAY_ACTIVE);
+        case Control::DISABLED:
+            return _style->getOverlay(Theme::Style::OVERLAY_DISABLED);
+        default:
+            return NULL;
+        }
+    }
+
+    void Control::overrideStyle()
+    {
+        if (_styleOverridden)
+        {
+            return;
+        }
+
+        // Copy the style.
+        WARN_VARG("%d", sizeof(Theme::Style::Overlay));
+        _style = new Theme::Style(*_style);
+        _styleOverridden = true;
+    }
+}